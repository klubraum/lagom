--- conflicted
+++ resolved
@@ -403,27 +403,8 @@
   .settings(mimaSettings(since = version140): _*)
   .enablePlugins(RuntimeLibPlugins)
   .settings(
-<<<<<<< HEAD
     Dependencies.`api-scaladsl`
   ).dependsOn(api)
-=======
-    Dependencies.`api-scaladsl`,
-    mimaBinaryIssueFilters ++= Seq(
-      // see https://github.com/lagom/lagom/pull/881
-      ProblemFilters.exclude[IncompatibleResultTypeProblem](
-        "com.lightbend.lagom.scaladsl.api.AdditionalConfiguration.configuration"
-      ),
-      ProblemFilters.exclude[ReversedMissingMethodProblem]("com.lightbend.lagom.scaladsl.api.ServiceLocator.locateAll"),
-      ProblemFilters
-        .exclude[ReversedMissingMethodProblem]("com.lightbend.lagom.scaladsl.api.broker.Subscriber.withMetadata"),
-      // see https://github.com/lagom/lagom/pull/1021
-      ProblemFilters.exclude[MissingClassProblem](
-        "com.lightbend.lagom.scaladsl.api.deser.PathParamSerializer$NamedPathParamSerializer"
-      )
-    )
-  )
-  .dependsOn(api)
->>>>>>> 08be2883
 
 lazy val immutables = (project in file("immutables"))
   .settings(name := "lagom-javadsl-immutables")
@@ -454,16 +435,7 @@
   .enablePlugins(RuntimeLibPlugins)
   .settings(
     name := "lagom-scaladsl-play-json",
-<<<<<<< HEAD
     Dependencies.`play-json`
-=======
-    Dependencies.`play-json`,
-    mimaBinaryIssueFilters ++= Seq(
-      // see https://github.com/lagom/lagom/pull/1071
-      ProblemFilters
-        .exclude[IncompatibleResultTypeProblem]("com.lightbend.lagom.scaladsl.playjson.JsonMigration.transform")
-    )
->>>>>>> 08be2883
   )
 
 lazy val `api-tools` = (project in file("api-tools"))
@@ -505,18 +477,7 @@
   .settings(macroCompileSettings: _*)
   .settings(
     name := "lagom-scaladsl-client",
-<<<<<<< HEAD
     Dependencies.`client-scaladsl`
-=======
-    Dependencies.`client-scaladsl`,
-    mimaBinaryIssueFilters ++= Seq(
-      ProblemFilters.exclude[ReversedMissingMethodProblem](
-        "com.lightbend.lagom.scaladsl.client.CircuitBreakerComponents.circuitBreakersPanel"
-      ),
-      ProblemFilters
-        .exclude[InheritedNewAbstractMethodProblem]("com.lightbend.lagom.scaladsl.api.LagomConfigComponent.config")
-    )
->>>>>>> 08be2883
   )
   .dependsOn(client, `api-scaladsl`, `macro-testkit` % Test)
 
@@ -556,33 +517,9 @@
     name := "lagom-scaladsl-server",
     Dependencies.`server-scaladsl`,
     mimaBinaryIssueFilters ++= Seq(
-<<<<<<< HEAD
       // injected body parsers to avoid access to global state in https://github.com/lagom/lagom/pull/1401
       // change introduced in 1.4.7 (backward incompatible with 1.4.6)
       ProblemFilters.exclude[DirectMissingMethodProblem]("com.lightbend.lagom.scaladsl.server.LagomServerBuilder.this")
-=======
-      // see https://github.com/lagom/lagom/pull/888 for justification for this breaking change
-      ProblemFilters.exclude[IncompatibleResultTypeProblem](
-        "com.lightbend.lagom.scaladsl.server.LagomServerBuilder.buildRouter"
-      ),
-      ProblemFilters.exclude[IncompatibleResultTypeProblem](
-        "com.lightbend.lagom.scaladsl.server.LagomServiceBinding.router"
-      ),
-      ProblemFilters.exclude[ReversedMissingMethodProblem](
-        "com.lightbend.lagom.scaladsl.server.LagomServiceBinding.router"
-      ),
-      ProblemFilters.exclude[IncompatibleResultTypeProblem]("com.lightbend.lagom.scaladsl.server.LagomServer.router"),
-      ProblemFilters.exclude[ReversedMissingMethodProblem]("com.lightbend.lagom.scaladsl.server.LagomServer.router"),
-      // changed signature of a method in a private class in https://github.com/lagom/lagom/pull/1109
-      ProblemFilters.exclude[IncompatibleMethTypeProblem](
-        "com.lightbend.lagom.scaladsl.server.ActorSystemProvider.start"
-      ),
-      // injected body parsers to avoid access to global state in https://github.com/lagom/lagom/pull/1401
-      ProblemFilters.exclude[DirectMissingMethodProblem]("com.lightbend.lagom.scaladsl.server.LagomServerBuilder.this"),
-      ProblemFilters.exclude[ReversedMissingMethodProblem](
-        "com.lightbend.lagom.scaladsl.server.LagomServerComponents.playBodyParsers"
-      )
->>>>>>> 08be2883
     )
   )
   .enablePlugins(RuntimeLibPlugins)
@@ -745,19 +682,8 @@
   .enablePlugins(RuntimeLibPlugins)
   .settings(
     name := "lagom-scaladsl-cluster",
-<<<<<<< HEAD
     Dependencies.`cluster-scaladsl`
   ) configs (MultiJvm)
-=======
-    Dependencies.`cluster-scaladsl`,
-    mimaBinaryIssueFilters ++= Seq(
-      // see https://github.com/lagom/lagom/pull/1393
-      ProblemFilters
-        .exclude[ReversedMissingMethodProblem]("com.lightbend.lagom.scaladsl.cluster.ClusterComponents.environment")
-    )
-  )
-  .configs(MultiJvm)
->>>>>>> 08be2883
 
 lazy val `pubsub-javadsl` = (project in file("pubsub/javadsl"))
   .dependsOn(`cluster-javadsl`)
@@ -797,62 +723,12 @@
   .settings(
     name := "lagom-javadsl-persistence",
     mimaBinaryIssueFilters ++= Seq(
-<<<<<<< HEAD
       // See https://github.com/lagom/lagom/pull/1302 and https://github.com/lagom/lagom/pull/1395
       // change introduced in 1.4.7 (backward incompatible with 1.4.6)
       ProblemFilters.exclude[AbstractClassProblem]("com.lightbend.lagom.javadsl.persistence.PersistentEntity$BehaviorBuilder"),
       ProblemFilters.exclude[DirectAbstractMethodProblem]("com.lightbend.lagom.javadsl.persistence.PersistentEntity#BehaviorBuilder.*"),
       ProblemFilters.exclude[DirectMissingMethodProblem]("com.lightbend.lagom.javadsl.persistence.PersistentEntity#BehaviorBuilder.this"),
       ProblemFilters.exclude[ReversedAbstractMethodProblem]("com.lightbend.lagom.javadsl.persistence.PersistentEntity#BehaviorBuilder.*")
-=======
-      ProblemFilters.exclude[MissingClassProblem](
-        "com.lightbend.lagom.javadsl.persistence.PersistenceModule$InitServiceLocatorHolder"
-      ),
-      ProblemFilters.exclude[MissingClassProblem]("com.lightbend.lagom.javadsl.persistence.PersistenceModule$"),
-      // See https://github.com/lagom/lagom/pull/405 for justification for this breaking change,
-      // and verification that it causes no binary compatibility problems in practice.
-      ProblemFilters.exclude[IncompatibleTemplateDefProblem](
-        "com.lightbend.lagom.javadsl.persistence.PersistentEntity$Persist"
-      ),
-      ProblemFilters.exclude[MissingTypesProblem](
-        "com.lightbend.lagom.javadsl.persistence.PersistentEntity$PersistOne"
-      ),
-      ProblemFilters.exclude[MissingTypesProblem](
-        "com.lightbend.lagom.javadsl.persistence.PersistentEntity$PersistAll"
-      ),
-      ProblemFilters.exclude[MissingTypesProblem](
-        "com.lightbend.lagom.javadsl.persistence.PersistentEntity$PersistNone"
-      ),
-      // Deprecated in 1.2.0, deleted due to other binary incompatibility introduced when Akka 2.5.0 was upgraded.
-      ProblemFilters.exclude[MissingClassProblem]("com.lightbend.lagom.javadsl.persistence.testkit.TestUtil"),
-      ProblemFilters.exclude[MissingClassProblem]("com.lightbend.lagom.javadsl.persistence.testkit.TestUtil$"),
-      ProblemFilters.exclude[MissingClassProblem](
-        "com.lightbend.lagom.javadsl.persistence.testkit.TestUtil$AwaitPersistenceInit"
-      ),
-      // package private
-      ProblemFilters.exclude[IncompatibleTemplateDefProblem](
-        "com.lightbend.lagom.javadsl.persistence.PersistentEntity$PersistNone"
-      ),
-      // writeReplace method should never have been public, and it only throws an exception, so nothing
-      // lost by hiding it.
-      ProblemFilters.exclude[DirectMissingMethodProblem](
-        "com.lightbend.lagom.javadsl.persistence.PersistentEntityRef.writeReplace"
-      ),
-      // Was a `protected final class` and became a `public sealed abstract class`
-      // See https://github.com/lagom/lagom/pull/1302 and https://github.com/lagom/lagom/pull/1395
-      ProblemFilters.exclude[AbstractClassProblem](
-        "com.lightbend.lagom.javadsl.persistence.PersistentEntity$BehaviorBuilder"
-      ),
-      ProblemFilters.exclude[DirectAbstractMethodProblem](
-        "com.lightbend.lagom.javadsl.persistence.PersistentEntity#BehaviorBuilder.*"
-      ),
-      ProblemFilters.exclude[DirectMissingMethodProblem](
-        "com.lightbend.lagom.javadsl.persistence.PersistentEntity#BehaviorBuilder.this"
-      ),
-      ProblemFilters.exclude[ReversedAbstractMethodProblem](
-        "com.lightbend.lagom.javadsl.persistence.PersistentEntity#BehaviorBuilder.*"
-      )
->>>>>>> 08be2883
     ),
     Dependencies.`persistence-javadsl`
   )
@@ -865,19 +741,7 @@
 lazy val `persistence-scaladsl` = (project in file("persistence/scaladsl"))
   .settings(
     name := "lagom-scaladsl-persistence",
-<<<<<<< HEAD
     Dependencies.`persistence-scaladsl`
-=======
-    Dependencies.`persistence-scaladsl`,
-    mimaBinaryIssueFilters ++= Seq(
-      ProblemFilters.exclude[IncompatibleMethTypeProblem](
-        "com.lightbend.lagom.scaladsl.persistence.testkit.AbstractTestUtil#AwaitPersistenceInit.persist"
-      ),
-      ProblemFilters.exclude[IncompatibleMethTypeProblem](
-        "com.lightbend.lagom.scaladsl.persistence.testkit.AbstractTestUtil#AwaitPersistenceInit.persistAsync"
-      )
-    )
->>>>>>> 08be2883
   )
   .dependsOn(`persistence-core` % "compile;test->test", `play-json`, `cluster-scaladsl`)
   .settings(runtimeLibCommon: _*)
@@ -897,15 +761,6 @@
 lazy val `persistence-cassandra-javadsl` = (project in file("persistence-cassandra/javadsl"))
   .settings(
     name := "lagom-javadsl-persistence-cassandra",
-<<<<<<< HEAD
-=======
-    mimaBinaryIssueFilters ++= Seq(
-      ProblemFilters.exclude[DirectMissingMethodProblem](
-        "com.lightbend.lagom.javadsl.persistence.cassandra.CassandraSession.this"
-      ),
-      ProblemFilters.exclude[FinalClassProblem]("com.lightbend.lagom.javadsl.persistence.cassandra.CassandraSession")
-    ),
->>>>>>> 08be2883
     Dependencies.`persistence-cassandra-javadsl`
   )
   .dependsOn(
@@ -924,22 +779,7 @@
 lazy val `persistence-cassandra-scaladsl` = (project in file("persistence-cassandra/scaladsl"))
   .settings(
     name := "lagom-scaladsl-persistence-cassandra",
-<<<<<<< HEAD
     Dependencies.`persistence-cassandra-scaladsl`
-=======
-    Dependencies.`persistence-cassandra-scaladsl`,
-    mimaBinaryIssueFilters ++= Seq(
-      ProblemFilters.exclude[ReversedMissingMethodProblem](
-        "com.lightbend.lagom.scaladsl.persistence.cassandra.ReadSideCassandraPersistenceComponents.testCasReadSideSettings"
-      ),
-      ProblemFilters.exclude[IncompatibleMethTypeProblem](
-        "com.lightbend.lagom.scaladsl.persistence.cassandra.testkit.TestUtil#AwaitPersistenceInit.persist"
-      ),
-      ProblemFilters.exclude[IncompatibleMethTypeProblem](
-        "com.lightbend.lagom.scaladsl.persistence.cassandra.testkit.TestUtil#AwaitPersistenceInit.persistAsync"
-      )
-    )
->>>>>>> 08be2883
   )
   .dependsOn(
     `persistence-core`           % "compile;test->test",
@@ -986,19 +826,7 @@
 lazy val `persistence-jdbc-scaladsl` = (project in file("persistence-jdbc/scaladsl"))
   .settings(
     name := "lagom-scaladsl-persistence-jdbc",
-<<<<<<< HEAD
     Dependencies.`persistence-jdbc-scaladsl`
-=======
-    Dependencies.`persistence-jdbc-scaladsl`,
-    mimaBinaryIssueFilters ++= Seq(
-      ProblemFilters.exclude[UpdateForwarderBodyProblem](
-        "com.lightbend.lagom.scaladsl.persistence.jdbc.WriteSideJdbcPersistenceComponents.slickProvider"
-      ),
-      ProblemFilters.exclude[MissingTypesProblem](
-        "com.lightbend.lagom.scaladsl.persistence.jdbc.ReadSideJdbcPersistenceComponents"
-      )
-    )
->>>>>>> 08be2883
   )
   .dependsOn(
     `persistence-jdbc-core` % "compile;test->test",
@@ -1059,19 +887,7 @@
   .settings(mimaSettings(since = version140): _*)
   .settings(
     name := "lagom-javadsl-kafka-client",
-<<<<<<< HEAD
     Dependencies.`kafka-client-javadsl`
-=======
-    Dependencies.`kafka-client-javadsl`,
-    mimaBinaryIssueFilters ++= Seq(
-      ProblemFilters.exclude[MissingTypesProblem]("com.lightbend.lagom.javadsl.broker.kafka.KafkaTopicFactory"),
-      // Needed to add service locator to Kafka topic factory, which required changing
-      // the public constructor. Since this will generally only ever be invoked by Guice,
-      // there should be no bin compat problem here.
-      ProblemFilters
-        .exclude[DirectMissingMethodProblem]("com.lightbend.lagom.javadsl.broker.kafka.KafkaTopicFactory.this")
-    )
->>>>>>> 08be2883
   )
   .dependsOn(`api-javadsl`, `kafka-client`)
 
