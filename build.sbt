--- conflicted
+++ resolved
@@ -272,7 +272,6 @@
       else moduleID
     }.toSet,
     mimaBinaryIssueFilters ++= Seq(
-<<<<<<< HEAD
       // Drop sbt 0.13
       ProblemFilters.exclude[MissingClassProblem]("sbt.LagomLoad"),
       ProblemFilters.exclude[MissingClassProblem]("sbt.LagomLoad$"),
@@ -290,8 +289,6 @@
       ProblemFilters.exclude[MissingClassProblem]("com.lightbend.lagom.sbt.LagomImportCompat"),
       ProblemFilters.exclude[MissingTypesProblem]("com.lightbend.lagom.sbt.run.RunSupport$"),
       ProblemFilters.exclude[MissingClassProblem]("com.lightbend.lagom.sbt.run.RunSupportCompat"),
-=======
-      // Add mima filters here.
 
       // Remove CassandraReadSide legacy implementation
       ProblemFilters
@@ -314,7 +311,6 @@
       ProblemFilters.exclude[MissingClassProblem](
         "com.lightbend.lagom.internal.javadsl.persistence.cassandra.LegacyCassandraReadSideHandler"
       ),
->>>>>>> 80a2adb9
     )
   )
 }
