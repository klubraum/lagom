--- conflicted
+++ resolved
@@ -28,13 +28,8 @@
     val Twirl            = "1.5.0" // sync with docs/project/plugins.sbt
     val PlayFileWatch    = "1.1.12"
 
-<<<<<<< HEAD
     val Akka: String = sys.props.getOrElse("lagom.build.akka.version", "2.6.5") // sync with docs/build.sbt
-    val AkkaHttp     = "10.1.11"
-=======
-    val Akka: String = sys.props.getOrElse("lagom.build.akka.version", "2.6.4") // sync with docs/build.sbt
     val AkkaHttp     = "10.1.12"
->>>>>>> f730d795
 
     val AkkaPersistenceCassandra = "0.103"
     val AkkaPersistenceJdbc      = "3.5.3"
