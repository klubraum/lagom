/**
 * Copyright (C) 2016-2019 Lightbend Inc. <https://www.lightbend.com>
 */
package lagom.build

import sbt.Keys._
import sbt._

object Dependencies {

  object Versions {
    // Version numbers

    val Scala210 = "2.10.7"
    val Scala212 = "2.12.9"
    val Scala213 = "2.13.0"
    val Scala    = Seq(Scala212, Scala213)
    val SbtScala = Seq(Scala212, Scala210)

    // If you update the version of Play, you probably need to update the other Play* variables.
    val Play             = "2.8.0-M4"
    val PlayJson         = "2.8.0-M5"
    val PlayStandaloneWs = "2.1.0-M4"
    val Twirl            = "1.5.0-M2"
    val PlayFileWatch    = "1.1.8"

    val Akka: String = sys.props.getOrElse("lagom.build.akka.version", "2.6.0-M5")
    val AkkaHttp     = "10.1.9"

    val AkkaPersistenceCassandra = "0.99"
    val AkkaPersistenceJdbc      = "3.5.2"
    val AkkaManagement           = "1.0.3"

    val Disruptor = "3.4.2"

    // Also be sure to update ScalaTestVersion in docs/build.sbt.
    val ScalaTest            = "3.0.8"
    val Jackson              = "2.9.9"
    val JacksonCore          = Jackson
    val JacksonDatatype      = Jackson
    val JacksonDatabind      = "2.9.9.3"
    val Guava                = "28.0-jre"
    val Maven                = "3.6.0"
    val Netty                = "4.1.39.Final"
    val NettyReactiveStreams = "2.0.3"
    val Kafka                = "2.1.1"
    val AlpakkaKafka         = "1.0.5"
    val Curator              = "2.12.0"
    val Immutables           = "2.7.5"
<<<<<<< HEAD
    val HibernateCore        = "5.4.2.Final"
    val PCollections         = "3.0.5"
=======
    val HibernateCore        = "5.4.4.Final"
    val PCollections         = "3.0.4"
>>>>>>> 2042d5a6

    val ScalaJava8Compat = "0.9.0"
    val ScalaXml         = "1.2.0"
    val Slick            = "3.3.2"
    val JUnit            = "4.12"
    val JUnitInterface   = "0.11"

    val Slf4j   = "1.7.28"
    val Logback = "1.2.3"
    val Log4j   = "2.11.2"

    val jetty = "9.4.16.v20190411"

    val Selenium = "3.141.59"
  }

  // Some setup before we start creating ModuleID vals
  private val slf4jApi = "org.slf4j" % "slf4j-api" % Versions.Slf4j
  private val slf4j: Seq[ModuleID] = Seq("jcl-over-slf4j", "jul-to-slf4j", "log4j-over-slf4j").map {
    "org.slf4j" % _ % Versions.Slf4j
  } ++ Seq(slf4jApi)
  private val excludeSlf4j = slf4j.map { moduleId =>
    ExclusionRule(moduleId.organization, moduleId.name)
  }
  private val log4jModules = Seq(
    "log4j-api",
    "log4j-core",
    "log4j-slf4j-impl"
  ).map(artifactId => ("org.apache.logging.log4j" % artifactId % Versions.Log4j).excludeAll(excludeSlf4j: _*))

  // Specific libraries that get reused
  private val scalaTest: ModuleID    = ("org.scalatest" %% "scalatest" % Versions.ScalaTest).excludeAll(excludeSlf4j: _*)
  private val guava                  = "com.google.guava" % "guava" % Versions.Guava
  private val scalaJava8Compat       = "org.scala-lang.modules" %% "scala-java8-compat" % Versions.ScalaJava8Compat
  private val scalaCollectionCompat  = "org.scala-lang.modules" %% "scala-collection-compat" % "2.1.2"
  private val scalaXml               = "org.scala-lang.modules" %% "scala-xml" % Versions.ScalaXml
  private val javassist              = "org.javassist" % "javassist" % "3.24.0-GA"
  private val byteBuddy              = "net.bytebuddy" % "byte-buddy" % "1.9.15"
  private val scalaParserCombinators = "org.scala-lang.modules" %% "scala-parser-combinators" % "1.1.2"
  private val typesafeConfig         = "com.typesafe" % "config" % "1.3.4"
  private val sslConfig              = "com.typesafe" %% "ssl-config-core" % "0.4.0"
  private val h2                     = "com.h2database" % "h2" % "1.4.192"
  private val cassandraDriverCore =
    ("com.datastax.cassandra" % "cassandra-driver-core" % "3.7.2").excludeAll(excludeSlf4j: _*)

  private val akkaActor            = "com.typesafe.akka" %% "akka-actor" % Versions.Akka
  private val akkaRemote           = "com.typesafe.akka" %% "akka-remote" % Versions.Akka
  private val akkaCluster          = "com.typesafe.akka" %% "akka-cluster" % Versions.Akka
  private val akkaClusterTyped     = "com.typesafe.akka" %% "akka-cluster-typed" % Versions.Akka
  private val akkaClusterSharding  = "com.typesafe.akka" %% "akka-cluster-sharding" % Versions.Akka
  private val akkaClusterTools     = "com.typesafe.akka" %% "akka-cluster-tools" % Versions.Akka
  private val akkaDistributedData  = "com.typesafe.akka" %% "akka-distributed-data" % Versions.Akka
  private val akkaJackson          = "com.typesafe.akka" %% "akka-serialization-jackson" % Versions.Akka
  private val akkaMultiNodeTestkit = "com.typesafe.akka" %% "akka-multi-node-testkit" % Versions.Akka
  private val akkaPersistence      = "com.typesafe.akka" %% "akka-persistence" % Versions.Akka
  private val akkaPersistenceQuery = "com.typesafe.akka" %% "akka-persistence-query" % Versions.Akka
  private val akkaSlf4j            = ("com.typesafe.akka" %% "akka-slf4j" % Versions.Akka).excludeAll(excludeSlf4j: _*)
  private val akkaStream           = "com.typesafe.akka" %% "akka-stream" % Versions.Akka
  private val akkaProtobuf         = "com.typesafe.akka" %% "akka-protobuf" % Versions.Akka

  private val akkaManagement                 = "com.lightbend.akka.management" %% "akka-management"                   % Versions.AkkaManagement
  private val akkaManagementClusterHttp      = "com.lightbend.akka.management" %% "akka-management-cluster-http"      % Versions.AkkaManagement
  private val akkaManagementClusterBootstrap = "com.lightbend.akka.management" %% "akka-management-cluster-bootstrap" % Versions.AkkaManagement

  private val akkaStreamTestkit = "com.typesafe.akka"   %% "akka-stream-testkit" % Versions.Akka
  private val akkaTestkit       = "com.typesafe.akka"   %% "akka-testkit"        % Versions.Akka
  private val reactiveStreams   = "org.reactivestreams" % "reactive-streams"     % "1.0.2"

  private val akkaDiscovery = "com.typesafe.akka" %% "akka-discovery" % Versions.Akka

  private val akkaPersistenceJdbc =
    ("com.github.dnvriend" %% "akka-persistence-jdbc" % Versions.AkkaPersistenceJdbc).excludeAll(excludeSlf4j: _*)

  // latest version of APC depend on a Cassandra driver core that's not compatible with Lagom (newer netty/guava/etc... under the covers)
  private val akkaPersistenceCassandra         = "com.typesafe.akka" %% "akka-persistence-cassandra"          % Versions.AkkaPersistenceCassandra
  private val akkaPersistenceCassandraLauncher = "com.typesafe.akka" %% "akka-persistence-cassandra-launcher" % Versions.AkkaPersistenceCassandra
  private val akkaStreamKafka                  = "com.typesafe.akka" %% "akka-stream-kafka"                   % Versions.AlpakkaKafka
  private val kafkaClients                     = "org.apache.kafka"  % "kafka-clients"                        % Versions.Kafka

  private val akkaHttpCore      = "com.typesafe.akka" %% "akka-http-core"       % Versions.AkkaHttp
  private val akkaHttpRouteDsl  = "com.typesafe.akka" %% "akka-http"            % Versions.AkkaHttp
  private val akkaHttpSprayJson = "com.typesafe.akka" %% "akka-http-spray-json" % Versions.AkkaHttp
  private val akkaParsing       = "com.typesafe.akka" %% "akka-parsing"         % Versions.AkkaHttp

  private val sprayJson = "io.spray" %% "spray-json" % "1.3.5"

  private val play           = ("com.typesafe.play" %% "play"           % Versions.Play).excludeAll(excludeSlf4j: _*)
  private val playBuildLink  = ("com.typesafe.play" % "build-link"      % Versions.Play).excludeAll(excludeSlf4j: _*)
  private val playExceptions = ("com.typesafe.play" % "play-exceptions" % Versions.Play).excludeAll(excludeSlf4j: _*)
  private val playGuice      = ("com.typesafe.play" %% "play-guice"     % Versions.Play).excludeAll(excludeSlf4j: _*)
  private val playJava       = ("com.typesafe.play" %% "play-java"      % Versions.Play).excludeAll(excludeSlf4j: _*)
  private val playJdbc       = ("com.typesafe.play" %% "play-jdbc"      % Versions.Play).excludeAll(excludeSlf4j: _*)
  private val playNettyServer =
    ("com.typesafe.play" %% "play-netty-server" % Versions.Play).excludeAll(excludeSlf4j: _*)
  private val playAkkaHttpServer =
    ("com.typesafe.play" %% "play-akka-http-server" % Versions.Play).excludeAll(excludeSlf4j: _*)
  private val playServer = ("com.typesafe.play" %% "play-server" % Versions.Play).excludeAll(excludeSlf4j: _*)
  private val playTest   = ("com.typesafe.play" %% "play-test"   % Versions.Play).excludeAll(excludeSlf4j: _*)

  private val playWs    = ("com.typesafe.play" %% "play-ws"     % Versions.Play).excludeAll(excludeSlf4j: _*)
  private val playAhcWs = ("com.typesafe.play" %% "play-ahc-ws" % Versions.Play).excludeAll(excludeSlf4j: _*)
  private val playJson  = ("com.typesafe.play" %% "play-json"   % Versions.PlayJson).excludeAll(excludeSlf4j: _*)
  private val playFunctional =
    ("com.typesafe.play" %% "play-functional" % Versions.PlayJson).excludeAll(excludeSlf4j: _*)
  private val playFileWatch =
    ("com.lightbend.play" %% "play-file-watch" % Versions.PlayFileWatch).excludeAll(excludeSlf4j: _*)

  private val pcollections          = "org.pcollections" % "pcollections" % Versions.PCollections
  private val jsr250                = "javax.annotation" % "jsr250-api" % "1.0"
  private val junit                 = "junit" % "junit" % Versions.JUnit
  private val commonsLang           = "org.apache.commons" % "commons-lang3" % "3.9"
  private val javaxAnnotationApi    = "javax.annotation" % "javax.annotation-api" % "1.3.2"
  private val dropwizardMetricsCore = ("io.dropwizard.metrics" % "metrics-core" % "3.2.6").excludeAll(excludeSlf4j: _*)

  private val okhttp3 = "com.squareup.okhttp3" % "okhttp" % "3.11.0"
  private val okio    = "com.squareup.okio"    % "okio"   % "2.2.2"
  private val kotlinDeps = Seq(
    "org.jetbrains.kotlin" % "kotlin-stdlib"        % "1.2.60",
    "org.jetbrains.kotlin" % "kotlin-stdlib-common" % "1.2.60",
    "org.jetbrains"        % "annotations"          % "13.0"
  )

  val ow2asmDeps = libraryFamily("org.ow2.asm", "7.1")(
    "asm",
    "asm-analysis",
    "asm-commons",
    "asm-tree",
    "asm-util"
  )

  private val jffi         = "com.github.jnr" % "jffi"          % "1.2.19"
  private val jnrConstants = "com.github.jnr" % "jnr-constants" % "0.9.12"
  private val jnrFfi       = "com.github.jnr" % "jnr-ffi"       % "2.1.10"
  private val jnrPosix     = "com.github.jnr" % "jnr-posix"     % "3.0.50"
  private val jnra64asm    = "com.github.jnr" % "jnr-a64asm"    % "1.0.0"
  private val jnrx86asm    = "com.github.jnr" % "jnr-x86asm"    % "1.0.2"

  private val jacksonFamily =
    libraryFamily("com.fasterxml.jackson.core", Versions.JacksonCore)(
      "jackson-annotations",
      "jackson-core"
    ) ++ libraryFamily("com.fasterxml.jackson.core", Versions.JacksonDatabind)(
      "jackson-databind"
    ) ++ libraryFamily("com.fasterxml.jackson.datatype", Versions.JacksonDatatype)(
      "jackson-datatype-jdk8",
      "jackson-datatype-jsr310",
      "jackson-datatype-guava",
      "jackson-datatype-pcollections",
    ) ++ libraryFamily("com.fasterxml.jackson.module", Versions.JacksonDatatype)(
      "jackson-module-parameter-names",
      "jackson-module-paranamer"
    ) ++ libraryFamily("com.fasterxml.jackson.dataformat", Versions.JacksonDatatype)(
      "jackson-dataformat-cbor",
    )

  val scalaParserCombinatorOverrides = Seq(scalaParserCombinators)

  // A whitelist of dependencies that Lagom is allowed to depend on, either directly or transitively.
  // This list is used to validate all of Lagom's dependencies.
  // By maintaining this whitelist, we can be absolutely sure of what we depend on, that we consistently depend on the
  // same versions of libraries across our modules, we can ensure also that we have no partial upgrades of families of
  // libraries (such as Play or Akka), and we will also be alerted when a transitive dependency is upgraded (because
  // the validation task will fail) which means we can manually check that it is safe to upgrade that dependency.
  val DependencyWhitelist: Def.Initialize[Seq[ModuleID]] = Def.setting {
    val scalaVersion = Keys.scalaVersion.value

    Seq(
      "aopalliance" % "aopalliance" % "1.0",
      cassandraDriverCore,
      akkaPersistenceJdbc,
      jffi,
      jnrConstants,
      jnrFfi,
      jnrPosix,
      jnra64asm,
      jnrx86asm,
      "com.google.code.findbugs" % "jsr305"                  % "3.0.2",
      "com.google.errorprone"    % "error_prone_annotations" % "2.3.2",
      guava,
      "com.google.j2objc"            % "j2objc-annotations"   % "1.3",
      "com.google.inject"            % "guice"                % "4.2.2",
      "com.google.inject.extensions" % "guice-assistedinject" % "4.2.2",
      "com.googlecode.usc"           % "jdbcdslog"            % "1.0.6.2",
      "org.checkerframework"         % "checker-qual"         % "2.8.1",
      "javax.xml.bind"               % "jaxb-api"             % "2.3.1",
      "jakarta.xml.bind"             % "jakarta.xml.bind-api" % "2.3.2",
      h2,
      "com.jolbox"   % "bonecp"          % "0.8.0.RELEASE",
      "com.lmax"     % "disruptor"       % Versions.Disruptor,
      "com.novocode" % "junit-interface" % Versions.JUnitInterface,
      typesafeConfig,
      sslConfig,
      "com.typesafe" %% "ssl-config-core" % "0.3.7",
      akkaDiscovery,
      akkaHttpCore,
      akkaHttpRouteDsl,
      akkaHttpSprayJson,
      akkaStreamKafka,
      akkaJackson,
      akkaParsing,
      akkaManagement,
      akkaManagementClusterHttp,
      akkaManagementClusterBootstrap,
      akkaPersistenceCassandra,
      akkaPersistenceCassandraLauncher,
      sprayJson,
      "com.typesafe.netty" % "netty-reactive-streams"      % Versions.NettyReactiveStreams,
      "com.typesafe.netty" % "netty-reactive-streams-http" % Versions.NettyReactiveStreams,
      "com.typesafe.play"  %% "cachecontrol"               % "2.0.0-M2",
      playJson,
      playFunctional,
      "com.typesafe.play" %% "play-json"       % "2.7.2",
      "com.typesafe.play" %% "play-functional" % "2.7.2",
      // play client libs
      playWs,
      playAhcWs,
      "com.typesafe.play" %% "play-ws-standalone"      % Versions.PlayStandaloneWs,
      "com.typesafe.play" %% "play-ws-standalone-xml"  % Versions.PlayStandaloneWs,
      "com.typesafe.play" %% "play-ws-standalone-json" % Versions.PlayStandaloneWs,
      "com.typesafe.play" %% "play-ahc-ws-standalone"  % Versions.PlayStandaloneWs,
      "com.typesafe.play" % "shaded-asynchttpclient"   % Versions.PlayStandaloneWs,
      "com.typesafe.play" % "shaded-oauth"             % Versions.PlayStandaloneWs,
      playTest,
      // dependencies added by play-test
      "org.fluentlenium"        % "fluentlenium-core"       % "3.7.1",
      "org.seleniumhq.selenium" % "selenium-support"        % Versions.Selenium,
      "org.seleniumhq.selenium" % "selenium-api"            % Versions.Selenium,
      "org.seleniumhq.selenium" % "selenium-remote-driver"  % Versions.Selenium,
      "org.seleniumhq.selenium" % "selenium-firefox-driver" % Versions.Selenium,
      byteBuddy,
      "org.apache.commons"   % "commons-exec"    % "1.3",
      "commons-logging"      % "commons-logging" % "1.2",
      "com.google.code.gson" % "gson"            % "2.8.4",
      okhttp3,
      okio,
      "org.atteo.classindex"        % "classindex"         % "3.4",
      "org.seleniumhq.selenium"     % "htmlunit-driver"    % "2.35.1",
      "xalan"                       % "xalan"              % "2.7.2",
      "xalan"                       % "serializer"         % "2.7.2",
      "org.apache.commons"          % "commons-text"       % "1.6",
      "org.apache.httpcomponents"   % "httpmime"           % "4.5.8",
      "org.apache.httpcomponents"   % "httpclient"         % "4.5.8",
      "org.apache.httpcomponents"   % "httpcore"           % "4.4.11",
      "net.sourceforge.htmlunit"    % "htmlunit"           % "2.35.0",
      "net.sourceforge.htmlunit"    % "htmlunit-core-js"   % "2.35.0",
      "net.sourceforge.htmlunit"    % "neko-htmlunit"      % "2.35.0",
      "xerces"                      % "xercesImpl"         % "2.12.0",
      "xml-apis"                    % "xml-apis"           % "1.4.01",
      "net.sourceforge.htmlunit"    % "htmlunit-cssparser" % "1.4.0",
      "commons-io"                  % "commons-io"         % "2.6",
      "commons-net"                 % "commons-net"        % "3.6",
      "org.eclipse.jetty.websocket" % "websocket-client"   % Versions.jetty,
      "org.eclipse.jetty"           % "jetty-client"       % Versions.jetty,
      "org.eclipse.jetty"           % "jetty-http"         % Versions.jetty,
      "org.eclipse.jetty"           % "jetty-util"         % Versions.jetty,
      "org.eclipse.jetty"           % "jetty-io"           % Versions.jetty,
      "org.eclipse.jetty"           % "jetty-xml"          % Versions.jetty,
      "org.eclipse.jetty.websocket" % "websocket-common"   % Versions.jetty,
      "org.eclipse.jetty.websocket" % "websocket-api"      % Versions.jetty,
      jsr250,
      "com.typesafe.play"  %% "twirl-api"      % Versions.Twirl,
      "com.typesafe.slick" %% "slick"          % Versions.Slick,
      "com.typesafe.slick" %% "slick-hikaricp" % Versions.Slick,
      "com.zaxxer"         % "HikariCP"        % "3.3.1",
      "commons-codec"      % "commons-codec"   % "1.11",
      dropwizardMetricsCore,
      "io.jsonwebtoken" % "jjwt" % "0.9.1",
      // Netty 3 uses a different package to Netty 4, and a different artifact ID, so can safely coexist
      "io.netty"            % "netty"                   % "3.10.6.Final",
      "javax.cache"         % "cache-api"               % "1.1.1",
      "javax.inject"        % "javax.inject"            % "1",
      "javax.transaction"   % "jta"                     % "1.1",
      "jakarta.transaction" % "jakarta.transaction-api" % "1.3.2",
      "joda-time"           % "joda-time"               % "2.10.3",
      "junit"               % "junit"                   % Versions.JUnit,
      "net.jodah"           % "typetools"               % "0.5.0",
      "org.lz4"             % "lz4-java"                % "1.5.0",
      "com.github.luben"    % "zstd-jni"                % "1.3.7-1",
      "org.agrona"          % "agrona"                  % "1.0.1",
      commonsLang,
      kafkaClients,
      "org.codehaus.mojo"               % "animal-sniffer-annotations" % "1.17",
      "org.hibernate"                   % "hibernate-validator"        % "5.2.4.Final",
      "org.hibernate.javax.persistence" % "hibernate-jpa-2.1-api"      % "1.0.2.Final",
      "org.immutables"                  % "value"                      % Versions.Immutables,
      javassist,
      "org.joda"     % "joda-convert"  % "1.9.2",
      "org.hamcrest" % "hamcrest-core" % "1.3",
      "org.lmdbjava" % "lmdbjava"      % "0.6.1",
      pcollections,
      reactiveStreams,
      "org.scalactic" %% "scalactic" % Versions.ScalaTest,
      scalaTest,
      "org.scala-lang.modules" %% "scala-java8-compat" % Versions.ScalaJava8Compat,
      scalaParserCombinators,
      "org.scala-lang.modules" %% "scala-parser-combinators" % "1.1.1",
      scalaXml,
      "org.scala-sbt"     % "test-interface" % "1.0",
      "org.typelevel"     %% "macro-compat"  % "1.1.1",
      "org.xerial.snappy" % "snappy-java"    % "1.1.7.2",
      "tyrex"             % "tyrex"          % "1.0.1",
      javaxAnnotationApi,
      scalaCollectionCompat,
      "com.google.guava"             % "failureaccess"          % "1.0.1",
      "com.google.guava"             % "listenablefuture"       % "9999.0-empty-to-avoid-conflict-with-guava",
      "javax.activation"             % "activation"             % "1.1",
      "javax.activation"             % "javax.activation-api"   % "1.2.0",
      "jakarta.activation"           % "jakarta.activation-api" % "1.2.1",
      "com.thoughtworks.paranamer"   % "paranamer"              % "2.8",
      "com.fasterxml.jackson.module" %% "jackson-module-scala"  % Versions.JacksonDatatype,
    ) ++ jacksonFamily ++ crossLibraryFamily("com.typesafe.akka", Versions.Akka)(
      "akka-actor",
      "akka-actor-typed",
      "akka-cluster",
      "akka-cluster-typed",
      "akka-cluster-sharding",
      "akka-cluster-tools",
      "akka-distributed-data",
      "akka-multi-node-testkit",
      "akka-persistence",
      "akka-persistence-query",
      "akka-protobuf",
      "akka-remote",
      "akka-slf4j",
      "akka-stream",
      "akka-stream-testkit",
      "akka-testkit",
      "akka-coordination",
      "akka-discovery"
    ) ++ libraryFamily("com.typesafe.play", Versions.Play)(
      "build-link",
      "play-exceptions",
      "play-netty-utils"
    ) ++ crossLibraryFamily("com.typesafe.play", Versions.Play)(
      "play",
      "play-guice",
      "play-java",
      "play-jdbc",
      "play-jdbc-api",
      "play-netty-server",
      "play-akka-http-server",
      "play-server",
      "play-streams",
      "play-ws",
      "play-ahc-ws"
    ) ++ libraryFamily("ch.qos.logback", Versions.Logback)(
      "logback-classic",
      "logback-core"
    ) ++ libraryFamily("io.netty", Versions.Netty)(
      "netty-buffer",
      "netty-codec",
      "netty-codec-http",
      "netty-common",
      "netty-handler",
      "netty-resolver",
      "netty-transport",
      "netty-transport-native-epoll",
      "netty-transport-native-unix-common"
    ) ++ libraryFamily("org.apache.logging.log4j", Versions.Log4j)(
      "log4j-api",
      "log4j-core",
      "log4j-slf4j-impl"
    ) ++ libraryFamily("org.scala-lang", scalaVersion)(
      "scala-library",
      "scala-reflect"
    ) ++ libraryFamily("org.slf4j", Versions.Slf4j)(
      "jcl-over-slf4j",
      "jul-to-slf4j",
      "log4j-over-slf4j",
      "slf4j-api",
      "slf4j-nop",
      "slf4j-log4j12"
    ) ++ ow2asmDeps ++ kotlinDeps.map(_ % Test)
  }

  // These dependencies are used by JPA to test, but we don't want to export them as part of our regular whitelist,
  // so we maintain it separately.
  val JpaTestWhitelist = Seq(
    "antlr"         % "antlr"     % "2.7.7",
    "com.fasterxml" % "classmate" % "1.3.4",
    "org.dom4j"     % "dom4j"     % "2.1.1",
    jsr250,
    "javax.el"                         % "el-api"                          % "2.2",
    "javax.enterprise"                 % "cdi-api"                         % "1.1",
    "org.apache.geronimo.specs"        % "geronimo-jta_1.1_spec"           % "1.1.1",
    "org.hibernate"                    % "hibernate-core"                  % Versions.HibernateCore,
    "org.hibernate.common"             % "hibernate-commons-annotations"   % "5.1.0.Final",
    "org.jboss"                        % "jandex"                          % "2.0.5.Final",
    "org.jboss.logging"                % "jboss-logging"                   % "3.3.2.Final",
    "org.jboss.spec.javax.interceptor" % "jboss-interceptors-api_1.1_spec" % "1.0.0.Beta1",
    "javax.persistence"                % "javax.persistence-api"           % "2.2",
    "org.jboss.spec.javax.transaction" % "jboss-transaction-api_1.2_spec"  % "1.1.1.Final",
    "org.glassfish.jaxb"               % "jaxb-runtime"                    % "2.3.1",
    "org.glassfish.jaxb"               % "txw2"                            % "2.3.1",
    "com.sun.istack"                   % "istack-commons-runtime"          % "3.0.7",
    "org.jvnet.staxex"                 % "stax-ex"                         % "1.8",
    "com.sun.xml.fastinfoset"          % "FastInfoset"                     % "1.2.15"
  )

  // These dependencies are used by the Kafka tests, but we don't want to export them as part of our regular
  // whitelist, so we maintain it separately.
  val KafkaTestWhitelist = Seq(
    "com.101tec"                 % "zkclient"             % "0.11",
    "com.yammer.metrics"         % "metrics-core"         % "2.2.0",
    "jline"                      % "jline"                % "0.9.94",
    "log4j"                      % "log4j"                % "1.2.17",
    "com.typesafe.scala-logging" %% "scala-logging"       % "3.9.0",
    "net.sf.jopt-simple"         % "jopt-simple"          % "5.0.4",
    "org.apache.commons"         % "commons-math"         % "2.2",
    "org.apache.curator"         % "curator-client"       % Versions.Curator,
    "org.apache.curator"         % "curator-framework"    % Versions.Curator,
    "org.apache.curator"         % "curator-test"         % Versions.Curator,
    "org.apache.kafka"           %% "kafka"               % Versions.Kafka,
    "org.apache.zookeeper"       % "zookeeper"            % "3.4.13",
    "org.apache.yetus"           % "audience-annotations" % "0.5.0"
  )

  private def crossLibraryFamily(groupId: String, version: String)(artifactIds: String*) = {
    artifactIds.map(aid => groupId %% aid % version)
  }

  private def libraryFamily(groupId: String, version: String)(artifactIds: String*) = {
    artifactIds.map(aid => groupId % aid % version)
  }

  // Dependencies for each module
  val api = libraryDependencies ++= Seq(
    scalaParserCombinators,
    scalaXml,
    akkaActor,
    akkaSlf4j,
    akkaStream,
    play,
    guava,
    // Upgrades needed to match whitelist versions
    sslConfig,
    playJson,
    jnrFfi,
    jffi,
    jnra64asm,
    jnrConstants,
  ) ++ ow2asmDeps // to match whitelist versions

  val `api-javadsl` = libraryDependencies ++= Seq(
    playJava,
    playGuice,
    pcollections,
    // Upgrades needed to match whitelist versions
    sslConfig,
    scalaTest                      % Test,
    "com.fasterxml.jackson.module" % "jackson-module-parameter-names" % Versions.Jackson % Test
  )

  val `api-scaladsl` = libraryDependencies ++= Seq(
    scalaCollectionCompat,
    // Upgrades needed to match whitelist versions
    sslConfig,
    scalaTest % Test
  )

  val immutables = libraryDependencies += "org.immutables" % "value" % Versions.Immutables

  val jackson = libraryDependencies ++= Seq(
    "com.fasterxml.jackson.module"     % "jackson-module-parameter-names" % Versions.Jackson,
    "com.fasterxml.jackson.datatype"   % "jackson-datatype-pcollections"  % Versions.JacksonDatatype,
    "com.fasterxml.jackson.datatype"   % "jackson-datatype-guava"         % Versions.JacksonDatatype,
    "com.fasterxml.jackson.datatype"   % "jackson-datatype-jdk8"          % Versions.JacksonDatatype,
    "com.fasterxml.jackson.datatype"   % "jackson-datatype-jsr310"        % Versions.JacksonDatatype,
    "com.fasterxml.jackson.dataformat" % "jackson-dataformat-cbor"        % Versions.JacksonDatatype,
    "com.fasterxml.jackson.module"     %% "jackson-module-scala"          % Versions.JacksonDatatype,
    // Upgrades needed to match whitelist versions
    sslConfig,
    pcollections,
    akkaJackson,
    akkaTestkit    % Test,
    scalaTest      % Test,
    junit          % Test,
    "com.novocode" % "junit-interface" % "0.11" % Test
  )

  val `play-json` = libraryDependencies ++= Seq(
    playJson,
    akkaActor,
    akkaTestkit % Test,
    scalaTest   % Test,
    // Upgrades needed to match whitelist versions
    scalaOrganization.value % "scala-reflect" % scalaVersion.value,
    scalaJava8Compat,
    pcollections,
    scalaXml               % Test,
    scalaParserCombinators % Test
    // explicitly depend on particular versions of jackson
  ) ++ jacksonFamily ++ Seq(
    // explicitly depend on particular versions of guava
    guava
  )

  val `api-tools` = libraryDependencies ++= Seq(
    play,
    scalaTest % Test,
    // Upgrades needed to match whitelist versions
    reactiveStreams,
    sslConfig,
    playJson,
    scalaParserCombinators,
    scalaXml,
    akkaStream,
    akkaActor,
    akkaSlf4j,
    akkaProtobuf,
    guava,
    jnrFfi,
    jffi,
    jnra64asm,
    jnrConstants,
  ) ++ ow2asmDeps // to match whitelist versions

  val client = libraryDependencies ++= Seq(
    slf4jApi,
    playWs,
    playAhcWs,
    dropwizardMetricsCore,
    "com.typesafe.netty" % "netty-reactive-streams" % Versions.NettyReactiveStreams,
    "io.netty"           % "netty-codec-http" % Versions.Netty,
    scalaTest            % Test,
    // Upgrades needed to match whitelist versions
    sslConfig,
    "io.netty" % "netty-handler" % Versions.Netty
  )

  val `client-javadsl` = libraryDependencies ++= Seq(
    scalaTest % Test
  )

  val `client-scaladsl` = libraryDependencies ++= Seq(
    scalaTest % Test
  )

  val `integration-client-javadsl` = libraryDependencies ++= Seq(
    playWs,
    playAhcWs,
    // we need to explicitly add akka-remote in test scope
    // because the test for LagomClientFactory needs it
    akkaRemote % Test,
    scalaTest  % Test
  )

  val server = libraryDependencies ++= Nil

  val `server-javadsl` = libraryDependencies ++= Seq(
    akkaManagement,
    slf4jApi,
    commonsLang,
    javaxAnnotationApi
  )

  val `server-scaladsl` = libraryDependencies ++= Seq(
    akkaManagement,
    slf4jApi,
    scalaTest % Test
  )

  val `testkit-core` = libraryDependencies ++= Seq(
    akkaActor,
    akkaStream,
    play,
    akkaPersistenceCassandraLauncher,
    // Upgrades needed to match whitelist versions
    sslConfig,
    playJson,
    akkaSlf4j,
    scalaXml,
    jnrConstants,
    jnrPosix
  )

  val `testkit-javadsl` = libraryDependencies ++= Seq(
    playAkkaHttpServer,
    akkaStreamTestkit,
    scalaTest % Test,
    "junit"   % "junit" % Versions.JUnit,
    h2        % Test,
    // Without any binding, slf4j will print warnings when running tests
    "org.slf4j" % "slf4j-nop" % Versions.Slf4j % Test
  )

  val `testkit-scaladsl` = libraryDependencies ++= Seq(
    playAkkaHttpServer,
    akkaStreamTestkit,
    scalaTest % Test,
    "junit"   % "junit" % Versions.JUnit,
    h2        % Test,
    // Without any binding, slf4j will print warnings when running tests
    "org.slf4j" % "slf4j-nop" % Versions.Slf4j % Test
  )

  val `integration-tests-javadsl` = libraryDependencies ++= Seq(
    playNettyServer,
    playAkkaHttpServer,
    playTest       % Test,
    junit          % Test,
    "com.novocode" % "junit-interface" % "0.11" % Test,
    scalaTest,
    // Upgrades needed to match whitelist versions
    okio        % Test,
    byteBuddy   % Test,
    commonsLang % Test,
    "io.netty"  % "netty-transport-native-epoll" % Versions.Netty,
    "io.netty"  % "netty-transport-native-unix-common" % Versions.Netty
  )

  val `integration-tests-scaladsl` = libraryDependencies ++= Seq(
    playAkkaHttpServer,
    playTest       % Test,
    junit          % Test,
    "com.novocode" % "junit-interface" % "0.11" % Test,
    scalaTest,
    okio        % Test,
    byteBuddy   % Test,
    commonsLang % Test,
    "io.netty"  % "netty-transport-native-epoll" % Versions.Netty,
    "io.netty"  % "netty-transport-native-unix-common" % Versions.Netty
  )

  val `lagom-akka-discovery-service-locator-core` = libraryDependencies ++= Seq(
    akkaDiscovery,
    slf4jApi,
    scalaTest % Test,
    // Upgrades needed to match whitelist versions
    scalaJava8Compat,
    scalaXml
  )

  val `lagom-akka-discovery-service-locator-scaladsl` = libraryDependencies ++= Seq(
    scalaTest % Test
  )

  val `akka-management-core` = libraryDependencies ++= Seq(
    play,
    akkaManagement,
    // Upgrades needed to match whitelist versions
    akkaStream,
    akkaActor,
    akkaProtobuf,
    akkaSlf4j,
    scalaXml,
    akkaHttpCore,
    akkaHttpRouteDsl,
    akkaHttpSprayJson,
    akkaParsing,
    guava,
    jnrFfi,
    jffi,
    jnra64asm,
    jnrConstants,
  ) ++ ow2asmDeps // to match whitelist versions

  val `akka-management-javadsl`  = libraryDependencies ++= Seq.empty[ModuleID]
  val `akka-management-scaladsl` = libraryDependencies ++= Seq.empty[ModuleID]

  val `cluster-core` = libraryDependencies ++= Seq(
    akkaCluster,
    akkaClusterTyped,
    akkaManagementClusterBootstrap,
    akkaManagementClusterHttp,
    akkaTestkit          % Test,
    akkaMultiNodeTestkit % Test,
    scalaTest            % Test,
    junit                % Test,
    "com.novocode"       % "junit-interface" % "0.11" % Test,
    // Upgrades needed to match whitelist versions
    sslConfig,
    scalaJava8Compat,
    scalaParserCombinators,
    scalaXml,
    akkaSlf4j,
    playJson,
    sprayJson,
    jffi,
    jnrFfi,
    jnrConstants,
    // transitive dependencies from Akka Management
    // may not match the Akka version in use so
    // must be explicitly bumped
    akkaDiscovery,
    akkaClusterSharding,
    akkaDistributedData,
    akkaPersistence,
    akkaClusterTools
  )

  val `cluster-javadsl` = libraryDependencies ++= Seq(
    akkaTestkit          % Test,
    akkaMultiNodeTestkit % Test,
    scalaTest            % Test,
    junit                % Test,
    "com.novocode"       % "junit-interface" % "0.11" % Test
  )

  val `cluster-scaladsl` = libraryDependencies ++= Seq(
    akkaTestkit          % Test,
    akkaMultiNodeTestkit % Test,
    scalaTest            % Test,
    junit                % Test,
    "com.novocode"       % "junit-interface" % "0.11" % Test,
    // Upgrades needed to match whitelist versions
    sslConfig,
    scalaXml,
    akkaSlf4j
    // explicitly depend on particular versions of jackson
  ) ++ jacksonFamily ++ Seq(
    // explicitly depend on particular versions of guava
    guava
  )

  val `pubsub-javadsl` = libraryDependencies ++= Seq(
    akkaClusterTools,
    akkaTestkit          % Test,
    akkaMultiNodeTestkit % Test,
    akkaStreamTestkit    % Test,
    scalaTest            % Test,
    junit                % Test,
    "com.novocode"       % "junit-interface" % "0.11" % Test,
    slf4jApi             % Test,
    // Upgrades needed to match whitelist versions
    jnrConstants,
    // explicitly depend on particular versions of jackson
  ) ++ jacksonFamily ++ Seq(
    // explicitly depend on particular versions of guava
    guava
  )

  val `pubsub-scaladsl` = libraryDependencies ++= Seq(
    akkaClusterTools,
    akkaTestkit          % Test,
    akkaMultiNodeTestkit % Test,
    akkaStreamTestkit    % Test,
    scalaTest            % Test,
    // Upgrades needed to match whitelist versions
    sslConfig,
    scalaXml % Test,
    akkaSlf4j,
    jnrConstants
  )

  val `projection-core` = libraryDependencies ++= Seq(
    akkaClusterSharding,
    akkaSlf4j,
    akkaTestkit          % Test,
    akkaMultiNodeTestkit % Test,
    akkaStreamTestkit    % Test,
    scalaTest            % Test,
    junit                % Test,
    "com.novocode"       % "junit-interface" % "0.11" % Test,
    // Upgrades needed to match whitelist versions
    jnrConstants,
  )

  val `projection-scaladsl` = libraryDependencies ++= Seq.empty[ModuleID]

  val `projection-javadsl` = libraryDependencies ++= Seq.empty[ModuleID]

  val `persistence-core` = libraryDependencies ++= Seq(
    akkaPersistence,
    akkaPersistenceQuery,
    akkaClusterSharding,
    akkaSlf4j,
    play,
    akkaTestkit          % Test,
    akkaMultiNodeTestkit % Test,
    akkaStreamTestkit    % Test,
    scalaTest            % Test,
    junit                % Test,
    "com.novocode"       % "junit-interface" % "0.11" % Test,
    // Upgrades needed to match whitelist versions
    sslConfig,
    playJson,
    scalaXml
  )

  val `persistence-testkit` = libraryDependencies ++= Seq(
    akkaPersistence,
    akkaTestkit,
    slf4jApi,
    scalaJava8Compat
  )

  val `persistence-javadsl` = libraryDependencies ++= Seq(
    slf4jApi,
    // this mean we have production code depending on testkit
    akkaTestkit
  )

  val `persistence-scaladsl` = libraryDependencies ++= Seq(
    slf4jApi,
    // this mean we have production code depending on testkit
    akkaTestkit
  )
  val `persistence-cassandra-core` = libraryDependencies ++= Seq(
    slf4jApi,
    akkaPersistenceCassandra,
    akkaPersistenceCassandraLauncher % Test,
    // Upgrades needed to match whitelist versions
    sslConfig,
    dropwizardMetricsCore,
    cassandraDriverCore,
    scalaXml,
    jnrConstants,
    jnrPosix,
    "io.netty" % "netty-handler" % Versions.Netty
  )

  val `persistence-cassandra-javadsl` = libraryDependencies ++= Seq(
    junit % Test,
    jsr250,
    // Upgrades needed to match whitelist versions
    cassandraDriverCore
  )

  val `persistence-cassandra-scaladsl` = libraryDependencies ++= Seq(
    // Upgrades needed to match whitelist versions
    cassandraDriverCore
  )

  val `persistence-jdbc-core` = libraryDependencies ++= Seq(
    slf4jApi,
    akkaPersistenceJdbc,
    playJdbc,
    junit % Test,
    h2    % Test,
    // Upgrades needed to match whitelist versions
    scalaCollectionCompat,
    scalaXml,
    jnrConstants
  )

  val `persistence-jdbc-javadsl` = libraryDependencies ++= Seq(
    h2 % Test
  )

  val `persistence-jdbc-scaladsl` = libraryDependencies ++= Seq(
    h2 % Test
  )

  val `persistence-jpa-javadsl` = libraryDependencies ++= Seq(
    "org.hibernate.javax.persistence" % "hibernate-jpa-2.1-api" % "1.0.2.Final" % Provided,
    "org.hibernate"                   % "hibernate-core" % Versions.HibernateCore % Test,
    h2                                % Test,
    javassist                         % Test,
    // Upgrades needed to match whitelist versions
    byteBuddy,
    jnrConstants
  )

  val `broker-javadsl` = libraryDependencies ++= Nil

  val `broker-scaladsl` = libraryDependencies ++= Nil

  val `kafka-client` = libraryDependencies ++= Seq(
    "org.slf4j" % "log4j-over-slf4j" % Versions.Slf4j,
    akkaStreamKafka.exclude("org.slf4j", "slf4j-log4j12"),
    scalaTest % Test,
    // Upgrades needed to match whitelist versions
    sslConfig,
    kafkaClients
  )

  val `kafka-client-javadsl` = libraryDependencies ++= Seq(
    scalaTest % Test,
    // Upgrades needed to match whitelist versions
    sslConfig,
    kafkaClients,
    jnrConstants
  )

  val `kafka-client-scaladsl` = libraryDependencies ++= Seq(
    scalaTest % Test,
    // Upgrades needed to match whitelist versions
    sslConfig,
    kafkaClients,
    jnrConstants
  )

  val `kafka-broker` = libraryDependencies ++= Seq(
    kafkaClients,
    // Upgrades needed to match whitelist versions
    jnrConstants
  )

  val `kafka-broker-javadsl` = libraryDependencies ++= Seq(
    slf4jApi,
    "log4j"   % "log4j" % "1.2.17",
    scalaTest % Test,
    junit     % Test,
    // Upgrades needed to match whitelist versions
    jnrPosix
  )

  val `kafka-broker-scaladsl` = libraryDependencies ++= Seq(
    "log4j"   % "log4j" % "1.2.17",
    scalaTest % Test,
    junit     % Test,
    // Upgrades needed to match whitelist versions
    jnrPosix
  )

  val logback = libraryDependencies ++= slf4j ++ Seq(
    // needed only because we use play.utils.Colors
    play,
    // Upgrades needed to match whitelist versions
    reactiveStreams,
    sslConfig,
    playJson,
    scalaParserCombinators,
    akkaStream,
    akkaActor,
    akkaSlf4j,
    akkaProtobuf,
    scalaXml,
    guava,
    jnrFfi,
    jffi,
    jnra64asm,
    jnrConstants,
  ) ++ ow2asmDeps ++ Seq("logback-core", "logback-classic").map("ch.qos.logback" % _ % Versions.Logback)

  val log4j2 = libraryDependencies ++= Seq(slf4jApi) ++
    log4jModules ++
    ow2asmDeps ++ // to match whitelist versions
    Seq(
      "com.lmax" % "disruptor" % Versions.Disruptor,
      play,
      // Upgrades needed to match whitelist versions
      reactiveStreams,
      sslConfig,
      playJson,
      scalaXml,
      scalaParserCombinators,
      akkaStream,
      akkaActor,
      akkaSlf4j,
      akkaProtobuf,
      guava,
      jnrFfi,
      jffi,
      jnra64asm,
      jnrConstants,
    )

  val `reloadable-server` = libraryDependencies ++= Seq(
    playServer,
    // Upgrades needed to match whitelist versions
    reactiveStreams,
    playJson,
    scalaParserCombinators,
    scalaXml,
    akkaStream,
    akkaActor,
    akkaSlf4j,
    akkaProtobuf,
    jnrFfi,
    jffi,
    jnra64asm,
    jnrConstants,
  ) ++ ow2asmDeps // to match whitelist versions

  val `server-containers` = libraryDependencies ++= Seq(
    // This is used in the code to check if the embedded cassandra server is started
    cassandraDriverCore,
  )

  val `build-tool-support` = libraryDependencies ++= Seq(
    playExceptions,
    playBuildLink,
    playFileWatch,
    // explicitly depend on particular versions of guava
    guava,
    scalaTest % Test
  )

  val `sbt-plugin` = libraryDependencies ++= Seq(
    // And this is needed to silence the datastax driver logging
    "org.slf4j" % "slf4j-nop" % "1.7.28",
    scalaTest   % Test
  )

  val `maven-plugin` = libraryDependencies ++= Seq(
    "org.apache.maven"                % "maven-plugin-api"             % Versions.Maven,
    "org.apache.maven"                % "maven-core"                   % Versions.Maven,
    "org.apache.maven.plugin-testing" % "maven-plugin-testing-harness" % "3.3.0" % Test,
    slf4jApi,
    scalaTest % Test
  )

  val `maven-launcher` = libraryDependencies := Seq(
    // These dependencies come from https://github.com/apache/maven/blob/master/apache-maven/pom.xml, they are
    // what maven bundles into its own distribution.
    "org.apache.maven" % "maven-embedder" % Versions.Maven,
    ("org.apache.maven.wagon" % "wagon-http" % "2.10")
      .classifier("shaded")
      .exclude("org.apache.maven.wagon", "wagon-http-shared4")
      .exclude("org.apache.httpcomponents", "httpclient")
      .exclude("org.apache.httpcomponents", "httpcore"),
    "org.apache.maven"       % "maven-compat"           % Versions.Maven,
    "org.apache.maven.wagon" % "wagon-file"             % "2.10",
    "org.eclipse.aether"     % "aether-connector-basic" % "1.0.2.v20150114",
    "org.eclipse.aether"     % "aether-transport-wagon" % "1.0.2.v20150114",
    "org.slf4j"              % "slf4j-simple"           % "1.7.21"
  )

  val `service-locator` = libraryDependencies ++= Seq(
    playAkkaHttpServer,
    akkaHttpCore,
    scalaTest % Test
  )

  val `dev-mode-ssl-support` = libraryDependencies ++= Seq(
    playAkkaHttpServer,
    akkaHttpCore,
    // updates to match whitelist
    akkaActor,
    akkaStream,
    akkaProtobuf,
    akkaSlf4j,
    typesafeConfig,
    sslConfig,
    scalaXml,
    playJson,
  )

  val `service-registry-client-core` =
    libraryDependencies ++= Seq(
      akkaDiscovery,
      slf4jApi,
      akkaTestkit % Test,
      scalaTest   % Test,
      // updates to match whitelist
      akkaActor,
      scalaJava8Compat
    )

  val `service-registry-client-javadsl` =
    libraryDependencies ++= Seq(
      akkaDiscovery,
      akkaTestkit    % Test,
      junit          % Test,
      "com.novocode" % "junit-interface" % "0.11" % Test
    )

  val `service-registration-javadsl` = libraryDependencies ++= Nil

  val `devmode-scaladsl` =
    libraryDependencies ++= Seq(
      akkaDiscovery
    )

  val `play-integration-javadsl` = libraryDependencies ++= Nil

  val `cassandra-server` = libraryDependencies ++= Seq(
    akkaPersistenceCassandraLauncher,
    akkaPersistenceCassandra,
    // explicitly depend on particular versions of guava
    guava
  )

  val `kafka-server` = libraryDependencies ++= Seq(
    "org.apache.kafka" %% "kafka" % Versions.Kafka,
    // Note that curator 3.x is only compatible with zookeeper 3.5.x. Kafka currently uses zookeeper 3.4, hence we have
    // to use curator 2.x, which is compatible with zookeeper 3.4 (see the notice in
    // http://curator.apache.org/index.html - make sure to scroll to the bottom)
    "org.apache.curator" % "curator-framework" % Versions.Curator,
    "org.apache.curator" % "curator-test"      % Versions.Curator,
    javassist,
    scalaJava8Compat,
    scalaTest % Test,
    // explicitly depend on particular versions of guava
    guava
  )

  val validateDependencies = taskKey[Unit]("Validate Lagom dependencies to ensure they are whitelisted")
  val dependencyWhitelist  = settingKey[Seq[ModuleID]]("The whitelist of dependencies")
  val pruneWhitelist       = taskKey[Unit]("List items that can be pruned from the whitelist ")

  val validateDependenciesTask: Def.Initialize[Task[Unit]] = Def.task {
    // We validate compile dependencies to ensure that whatever we are exporting, we are exporting the right
    // versions. We validate test dependencies to ensure that our tests run against the same versions that we are
    // exporting
    val compileClasspath = (managedClasspath in Compile).value
    val testClasspath    = (managedClasspath in Test).value
    val cross            = CrossVersion(scalaVersion.value, scalaBinaryVersion.value)
    val log              = streams.value.log
    val svb              = scalaBinaryVersion.value

    val whitelist = (dependencyWhitelist.value ++ KafkaTestWhitelist).iterator
      .map(cross)
      .toTraversable
      .groupBy(crossModuleId => (crossModuleId.organization, crossModuleId.name))
      .iterator
      .map { case (key, crossModuleIds) => key -> crossModuleIds.map(_.revision) }
      .toMap

    def collectProblems(scope: String, classpath: Classpath) = {
      classpath.collect(Function.unlift { dep =>
        val moduleId = dep.get(moduleID.key).getOrElse {
          sys.error(s"Managed classpath dependency without moduleID: $dep")
        }

        whitelist.get((moduleId.organization, moduleId.name)) match {
          case None =>
            Some(moduleId -> s"[${name.value}] $scope dependency not in whitelist: $moduleId")
          case Some(revs) if revs.forall(moduleId.revision != _) =>
            val unmatched = revs.mkString("[", ", ", "]")
            Some(
              moduleId -> s"[${name.value}] $scope dependency ${moduleId.organization}:${moduleId.name} version ${moduleId.revision} doesn't match whitelist versions $unmatched"
            )
          case _ => None
        }
      })
    }

    val problems = collectProblems("Compile", compileClasspath) ++ collectProblems("Test", testClasspath)

    if (problems.nonEmpty) {
      problems.foreach(p => log.error(p._2))
      log.error(s"Found ${problems.length} errors.")

      log.debug {
        // This makes it very easy to fix the problem, by outputting a formatted list of dependencies to add.
        problems
          .map { problem =>
            val mid   = problem._1
            val cross = mid.name.endsWith("_" + svb)
            val m     = if (cross) "%%" else "%"
            val name  = if (cross) mid.name.dropRight(svb.length + 1) else mid.name
            s""""${mid.organization}" $m "$name" % "${mid.revision}""""
          }
          .sorted
          .mkString(
            "The following dependencies need to be added to the whitelist:\n",
            ",\n",
            ""
          )
      }
      if (sys.env.get("TRAVIS_EVENT_TYPE") != Some("cron"))
        throw new DependencyWhitelistValidationFailed
    }
  }

  val pruneWhitelistTask: Def.Initialize[Task[Unit]] = Def.task {
    val compileClasspath = (managedClasspath in Compile).value
    val testClasspath    = (managedClasspath in Test).value
    val cross            = CrossVersion(scalaVersion.value, scalaBinaryVersion.value)
    val log              = streams.value.log
    val svb              = scalaBinaryVersion.value

    val whitelist: Map[(String, String), String] = dependencyWhitelist.value.map { moduleId =>
      val crossModuleId = cross(moduleId)
      (crossModuleId.organization, crossModuleId.name) -> crossModuleId.revision
    }.toMap

    def collectProblems(scope: String, classpath: Classpath): Set[(String, String)] = {
      val modules: Set[(String, String)] =
        classpath.toSet[Attributed[File]].flatMap(_.get(moduleID.key)).map(mod => (mod.organization, mod.name))
      whitelist.keySet -- modules
    }

    val problems = collectProblems("Compile", compileClasspath) ++ collectProblems("Test", testClasspath)

    if (problems.nonEmpty) {
      problems.foreach(p => log.error(s"${name.value} - Found unnecessary whitelisted item: ${p._1}:${p._2}"))
    } else {
      log.error(s"${name.value} needs a complete whitelist.")
    }

  }
  val pruneWhitelistSetting = pruneWhitelist := pruneWhitelistTask.value

  val validateDependenciesSetting = validateDependencies := validateDependenciesTask.value
  val dependencyWhitelistSetting  = dependencyWhitelist := DependencyWhitelist.value

  private class DependencyWhitelistValidationFailed extends RuntimeException with FeedbackProvidedException {
    override def toString = "Dependency whitelist validation failed!"
  }

}<|MERGE_RESOLUTION|>--- conflicted
+++ resolved
@@ -47,13 +47,8 @@
     val AlpakkaKafka         = "1.0.5"
     val Curator              = "2.12.0"
     val Immutables           = "2.7.5"
-<<<<<<< HEAD
-    val HibernateCore        = "5.4.2.Final"
+    val HibernateCore        = "5.4.4.Final"
     val PCollections         = "3.0.5"
-=======
-    val HibernateCore        = "5.4.4.Final"
-    val PCollections         = "3.0.4"
->>>>>>> 2042d5a6
 
     val ScalaJava8Compat = "0.9.0"
     val ScalaXml         = "1.2.0"
