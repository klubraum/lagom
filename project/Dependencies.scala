--- conflicted
+++ resolved
@@ -22,13 +22,8 @@
     val TargetSbt1 = "1.3.13"
 
     // If you update the version of Play, you probably need to update the other Play* variables.
-<<<<<<< HEAD
     val Play             = "2.8.7" // sync with docs/build.sbt
-    val PlayJson         = "2.9.1"
-=======
-    val Play             = "2.8.4" // sync with docs/build.sbt
     val PlayJson         = "2.9.2"
->>>>>>> fba6884d
     val PlayStandaloneWs = "2.1.2"
     val Twirl            = "1.5.0" // sync with docs/project/plugins.sbt
     val PlayFileWatch    = "1.1.14"
