/*
 * Copyright (C) Lightbend Inc. <https://www.lightbend.com>
 */

package com.lightbend.lagom.persistence

import java.lang.reflect.Modifier

import akka.actor.ActorSystem
import akka.actor.CoordinatedShutdown
import akka.actor.setup.ActorSystemSetup
import akka.event.Logging
import akka.event.LoggingAdapter
import akka.testkit.ImplicitSender
import akka.testkit.TestKit
import com.typesafe.config.Config
import com.typesafe.config.ConfigFactory
import org.scalactic.CanEqual
import org.scalactic.TypeCheckedTripleEquals
import org.scalatest.BeforeAndAfterAll
import org.scalatest.matchers.should.Matchers
import org.scalatest.wordspec.AnyWordSpecLike

object ActorSystemSpec {
  // taken from akka-testkit's AkkaSpec
  private def testNameFromCallStack(classToStartFrom: Class[_]): String = {

    def isAbstractClass(className: String): Boolean = {
      try {
        Modifier.isAbstract(Class.forName(className).getModifiers)
      } catch {
        case _: Throwable => false // yes catch everything, best effort check
      }
    }

    val startFrom = classToStartFrom.getName
    val filteredStack = Thread.currentThread.getStackTrace.iterator
      .map(_.getClassName)
      // drop until we find the first occurrence of classToStartFrom
      .dropWhile(!_.startsWith(startFrom))
      // then continue to the next entry after classToStartFrom that makes sense
      .dropWhile {
        case `startFrom`                            => true
        case str if str.startsWith(startFrom + "$") => true // lambdas inside startFrom etc
        case str if isAbstractClass(str)            => true
        case _                                      => false
      }

    if (filteredStack.isEmpty)
      throw new IllegalArgumentException(s"Couldn't find [${classToStartFrom.getName}] in call stack")

    // sanitize for actor system name
    scrubActorSystemName(filteredStack.next())
  }

  // taken from akka-testkit's AkkaSpec
  /**
   * Sanitize the `name` to be used as valid actor system name by
   * replacing invalid characters. `name` may for example be a fully qualified
   * class name and then the short class name will be used.
   */
  private def scrubActorSystemName(name: String): String = {
    name
      .replaceFirst("""^.*\.""", "")  // drop package name
      .replaceAll("""\$\$?\w+""", "") // drop scala anonymous functions/classes
      .replaceAll("[^a-zA-Z_0-9]", "_")
  }
}

<<<<<<< HEAD
abstract class ActorSystemSpec(system: ActorSystem)
    extends TestKit(system)
    with AnyWordSpecLike
=======
abstract class ActorSystemSpec(actorSystemFactory: () => ActorSystem)
    extends TestKit(actorSystemFactory())
    with WordSpecLike
>>>>>>> 2af24e04
    with Matchers
    with BeforeAndAfterAll
    with TypeCheckedTripleEquals
    with ImplicitSender {

  def this(testName: String, config: Config) =
    this(() => ActorSystem(testName, config))

  def this(config: Config) = this(ActorSystemSpec.testNameFromCallStack(classOf[ActorSystemSpec]), config)

  def this(setup: ActorSystemSetup) =
    this(() => ActorSystem(ActorSystemSpec.testNameFromCallStack(classOf[ActorSystemSpec]), setup))

  def this() = this(ConfigFactory.empty())

  override def afterAll(): Unit = {
    shutdown()
    super.afterAll()
  }

  val log: LoggingAdapter                      = Logging(system, this.getClass)
  val coordinatedShutdown: CoordinatedShutdown = CoordinatedShutdown(system)

  // for ScalaTest === compare of Class objects
  implicit def classEqualityConstraint[A, B]: CanEqual[Class[A], Class[B]] =
    new CanEqual[Class[A], Class[B]] {
      def areEqual(a: Class[A], b: Class[B]) = a == b
    }
}<|MERGE_RESOLUTION|>--- conflicted
+++ resolved
@@ -67,15 +67,9 @@
   }
 }
 
-<<<<<<< HEAD
-abstract class ActorSystemSpec(system: ActorSystem)
-    extends TestKit(system)
-    with AnyWordSpecLike
-=======
 abstract class ActorSystemSpec(actorSystemFactory: () => ActorSystem)
     extends TestKit(actorSystemFactory())
-    with WordSpecLike
->>>>>>> 2af24e04
+    with AnyWordSpecLike
     with Matchers
     with BeforeAndAfterAll
     with TypeCheckedTripleEquals
