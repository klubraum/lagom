--- conflicted
+++ resolved
@@ -9,11 +9,7 @@
 val JUnitInterfaceVersion = "0.11"
 val ScalaTestVersion      = "3.0.8"
 val PlayVersion           = "2.8.1" // sync with project/Dependencies.scala
-<<<<<<< HEAD
-val Log4jVersion          = "2.12.1"
-=======
 val Log4jVersion          = "2.13.0"
->>>>>>> 8c1a25bc
 val MacWireVersion        = "2.3.3"
 val LombokVersion         = "1.18.8"
 val HibernateVersion      = "5.4.12.Final"
