@*
<<<<<<< HEAD
* Copyright (C) 2016-2020 Lightbend Inc. <https://www.lightbend.com>
=======
* Copyright (C) Lightbend Inc. <https://www.lightbend.com>
>>>>>>> 32dcaeae
*@
@(projectName: Option[String], title: Option[String], home: String, content: Html, sidebar: Option[Html],
        breadcrumbs: Option[Html], apiDocs: Seq[(String, String)], sourceUrl: Option[String])

<!DOCTYPE html>
<html class="noios">
    <head>
        <meta charset="utf-8">
        <meta http-equiv="X-UA-Compatible" content="IE=edge,chrome=1">
        <title>Lagom@title.map(" - " + _)</title>
        <meta name="description" content="Lagom">
        <meta name="viewport" content="width=device-width,maximum-scale=1"/>
        <link href="//fonts.googleapis.com/css?family=Source+Sans+Pro:300,400,700" rel="stylesheet" type="text/css"/>
        <link rel="stylesheet" href="/webjars/lagom-docs-theme/all-styles-concat.css" type="text/css">
        <link rel="shortcut icon" href="/webjars/lagom-docs-theme/favicon.ico" type="image/x-icon"/>
        <link rel="stylesheet" href="https://cdn.jsdelivr.net/docsearch.js/1/docsearch.min.css" />
    </head>
    <body>
        <div class="off-canvas-wrapper">
            <div class="off-canvas-wrapper-inner" data-off-canvas-wrapper>
                <div class="off-canvas position-left" id="offCanvasLeft" data-off-canvas >
                    <nav>
                        <button class="close-button" aria-label="Close menu" type="button" data-close>
                            <span aria-hidden="true">&times;</span>
                        </button>
                        <a href="https://www.lagomframework.com/download.html">Download</a>


<h3>Documentation</h3>
<ul>
    <li><a href="/java/Installation.html">Installing</a></li>
    <li><a href="/java/GettingStarted.html">Getting started</a></li>
    <li><a href="/">Full documentation</a></li>
    <li><a href="https://www.lagomframework.com/blog">Blog</a></li>
</ul>
<h3>Find help</h3>
<ul>
    <li><a href="https://gitter.im/lagom/lagom">Gitter channel</a></li>
    <li><a href="https://stackoverflow.com/questions/tagged/lagom">Stack overflow</a></li>
    <li><a href="https://www.lightbend.com/services/expert-support">Professional support</a></li>
</ul>
<h3>Contribute</h3>
<ul>
    <li><a href="https://www.lagomframework.com/get-involved.html">Get involved</a></li>
    <li><a href="https://www.lagomframework.com/conduct.html">Code of conduct</a></li>
    <li><a href="https://www.lagomframework.com/community-process.html">Community process</a></li>
    <li><a href="https://www.lagomframework.com/contributing.html">Contributor guidelines</a></li>
</ul>

                    </nav>
                </div>
                <div class="off-canvas-content" data-off-canvas-content>
                    <header class="navbar show-for-medium">
                        <div class="row">
                            <div class="small-12 columns">
                                <button class="menu-icon hide-for-medium" type="button" data-open="offCanvasLeft" data-toggle="offCanvas"></button>
                                <a class="logo" href="/"><svg id="Lagom_Full_Color" class="svg-logo svg-logo-lagom-full-color" data-name="Lagom Full Color" xmlns="http://www.w3.org/2000/svg" viewBox="0 0 752 192"><title>logom</title><g id="Lagom"><path d="M291.58,31.79h19.83v87.91c0,8.1,2.64,11.57,9.91,11.57a21.11,21.11,0,0,0,5.95-.66V148.3a35.63,35.63,0,0,1-9.42,1c-17.52,0-26.28-8.92-26.28-26.94V31.79Z" fill="#652b7c"/><path d="M398.34,75.75V63.69h19.83v58.17c0,7.11,1.65,9.75,6.11,9.75a41.28,41.28,0,0,0,4.13-.33v16a28.65,28.65,0,0,1-9.75,1.32c-4.79,0-8.59-.83-11.57-2.64a15.33,15.33,0,0,1-6.78-10.08C394.53,144.66,385,149,371.73,149A39.58,39.58,0,0,1,342,136.4c-7.93-8.43-11.9-18.67-11.9-31.07s4-22.64,11.9-30.9a39.58,39.58,0,0,1,29.75-12.56C385.12,61.87,395.2,67.82,398.34,75.75Zm-5.95,47.76a24.29,24.29,0,0,0,7.44-18.18,24.29,24.29,0,0,0-7.44-18.18,24.68,24.68,0,0,0-18-7.27,23.93,23.93,0,0,0-17.68,7.27c-4.63,4.79-6.94,10.91-6.94,18.18s2.31,13.39,6.94,18.18a23.93,23.93,0,0,0,17.68,7.27A24.68,24.68,0,0,0,392.39,123.51Z" fill="#652b7c"/><path d="M495.67,63.69H515.5v69.41c0,20-2.81,32.23-14,41-7.93,6.11-17.68,9.25-29.42,9.25-15.53,0-28.92-4-40.32-12.06l9.59-14.71a50.47,50.47,0,0,0,28.59,9.09q11.65,0,18.34-5c5.29-3.8,7.93-10.91,7.93-21.15v-4.13c-4,7.11-13.88,12.23-27.1,12.23a40.53,40.53,0,0,1-29.75-12.23c-7.93-8.1-11.9-18.34-11.9-30.41s4-22.31,12.06-30.57a39.23,39.23,0,0,1,29.58-12.56c13.72,0,23.8,5.78,26.61,13.88V63.69ZM489.72,123a24.19,24.19,0,0,0,7.44-18,23.82,23.82,0,0,0-7.44-17.85,24.68,24.68,0,0,0-18-7.27A23.93,23.93,0,0,0,454,87.15,24.69,24.69,0,0,0,447.09,105,25.08,25.08,0,0,0,454,123a23.79,23.79,0,0,0,17.68,7.11C478.81,130.12,484.93,127.81,489.72,123Z" fill="#652b7c"/><path d="M522.44,105.33a42.05,42.05,0,0,1,13.22-31.4c8.76-8.43,19.5-12.72,32.22-12.72s23.47,4.3,32.23,12.72a42.05,42.05,0,0,1,13.22,31.4,42.05,42.05,0,0,1-13.22,31.4c-8.76,8.43-19.5,12.72-32.23,12.72s-23.47-4.3-32.22-12.72A42.05,42.05,0,0,1,522.44,105.33ZM586.23,124a25.67,25.67,0,0,0,7.44-18.67,25,25,0,0,0-7.44-18.51,26.13,26.13,0,0,0-36.85,0,25.56,25.56,0,0,0-7.27,18.51A26.22,26.22,0,0,0,549.38,124,26.54,26.54,0,0,0,586.23,124Z" fill="#652b7c"/><path d="M620.6,147V63.69h19.67v11.9C643.74,67.49,652,62,662.58,62,674,62,681.91,66.83,686,76.58,690.84,66.83,699.76,62,712.81,62c18,0,28.42,12.72,28.42,33.38v26.28c0,6.44,1.16,8.76,5.62,8.76a14.56,14.56,0,0,0,2.81-.33v16.69a28.37,28.37,0,0,1-8.59,1c-13.05,0-19.5-7.27-19.5-21.81V98.23c0-11.4-5.29-18.51-14.54-18.51s-16,8.1-16,19.33V147H671.34V98.23c0-11.4-5.45-18.51-14.87-18.51-9.25,0-16.2,8.1-16.2,19.33V147H620.6Z" fill="#652b7c"/></g><g id="Icon"><path d="M261,84l-70,34,70,34S260.78,84.27,261,84Z" fill="#652b7c"/><polygon points="121 152 191 118 121 84 121 152" fill="#652b7c"/><path d="M191,118l70,34c-0.27,0-41.76,25-60.63,36.24a17.64,17.64,0,0,1-18,0C163.47,177,121,152,121,152Z" fill="#421540"/><path d="M200.23,47.65C219.09,58.88,261,84,261,84l-70,34L121,84c0.27,0,42.31-25.12,61.18-36.36A17.64,17.64,0,0,1,200.23,47.65Z" fill="#bf97c6"/><path d="M145,20.58l-35,17,35,17S144.89,20.72,145,20.58Z" fill="#652b7c"/><polygon points="75 54.58 110 37.58 75 20.58 75 54.58" fill="#652b7c"/><path d="M110,37.58l35,17c-0.14,0-20.88,12.5-30.31,18.12a8.82,8.82,0,0,1-9,0C96.23,67.08,75,54.58,75,54.58Z" fill="#421540"/><path d="M114.61,2.4C124,8,145,20.58,145,20.58l-35,17-35-17C75.14,20.59,96.16,8,105.59,2.4A8.82,8.82,0,0,1,114.61,2.4Z" fill="#bf97c6"/><path d="M101,91L51,115.54l50,24.53S100.84,91.21,101,91Z" fill="#652b7c"/><polygon points="1 140.07 51 115.54 1 91.02 1 140.07" fill="#652b7c"/><path d="M51,115.54l50,24.53c-0.19,0-29.83,18-43.3,26.14a12.5,12.5,0,0,1-12.89,0C31.34,158.1,1,140.07,1,140.07Z" fill="#421540"/><path d="M57.59,64.79C71.06,72.9,101,91,101,91L51,115.54,1,91C1.19,91,31.22,72.9,44.7,64.79A12.5,12.5,0,0,1,57.59,64.79Z" fill="#bf97c6"/></g></svg></a>
                                <nav class="sections show-for-medium">


<a href="https://www.lagomframework.com/download.html">Download</a>
<a href="/">Documentation</a>
<a href="https://www.lagomframework.com/get-involved.html">Get Involved</a>
<a href="https://www.lagomframework.com/blog/">Blog</a>

                                </nav>
                            </div>
                        </div>
                    </header>
                    <div class="fw-wrapper flush social-bar">
                        <div class="row hide-for-medium">
                            <div class="small-12 columns">
                                <button class="menu-icon" type="button" data-open="offCanvasLeft" data-toggle="offCanvas"></button>
                                <a class="logo-for-small" href="/"><svg id="Lagom_Reverse" class="svg-logo svg-logo-lagom-reverse" data-name="Lagom Reverse" xmlns="http://www.w3.org/2000/svg" viewBox="0 0 752 192"><title>logom</title><g id="Lagom"><path d="M291.58,31.79h19.83v87.91c0,8.1,2.64,11.57,9.91,11.57a21.11,21.11,0,0,0,5.95-.66V148.3a35.63,35.63,0,0,1-9.42,1c-17.52,0-26.28-8.92-26.28-26.94V31.79Z" fill="#fff"/><path d="M398.34,75.75V63.69h19.83v58.17c0,7.11,1.65,9.75,6.11,9.75a41.28,41.28,0,0,0,4.13-.33v16a28.65,28.65,0,0,1-9.75,1.32c-4.79,0-8.59-.83-11.57-2.64a15.33,15.33,0,0,1-6.78-10.08C394.53,144.66,385,149,371.73,149A39.58,39.58,0,0,1,342,136.4c-7.93-8.43-11.9-18.67-11.9-31.07s4-22.64,11.9-30.9a39.58,39.58,0,0,1,29.75-12.56C385.12,61.87,395.2,67.82,398.34,75.75Zm-5.95,47.76a24.29,24.29,0,0,0,7.44-18.18,24.29,24.29,0,0,0-7.44-18.18,24.68,24.68,0,0,0-18-7.27,23.93,23.93,0,0,0-17.68,7.27c-4.63,4.79-6.94,10.91-6.94,18.18s2.31,13.39,6.94,18.18a23.93,23.93,0,0,0,17.68,7.27A24.68,24.68,0,0,0,392.39,123.51Z" fill="#fff"/><path d="M495.67,63.69H515.5v69.41c0,20-2.81,32.23-14,41-7.93,6.11-17.68,9.25-29.42,9.25-15.53,0-28.92-4-40.32-12.06l9.59-14.71a50.47,50.47,0,0,0,28.59,9.09q11.65,0,18.34-5c5.29-3.8,7.93-10.91,7.93-21.15v-4.13c-4,7.11-13.88,12.23-27.1,12.23a40.53,40.53,0,0,1-29.75-12.23c-7.93-8.1-11.9-18.34-11.9-30.41s4-22.31,12.06-30.57a39.23,39.23,0,0,1,29.58-12.56c13.72,0,23.8,5.78,26.61,13.88V63.69ZM489.72,123a24.19,24.19,0,0,0,7.44-18,23.82,23.82,0,0,0-7.44-17.85,24.68,24.68,0,0,0-18-7.27A23.93,23.93,0,0,0,454,87.15,24.69,24.69,0,0,0,447.09,105,25.08,25.08,0,0,0,454,123a23.79,23.79,0,0,0,17.68,7.11C478.81,130.12,484.93,127.81,489.72,123Z" fill="#fff"/><path d="M522.44,105.33a42.05,42.05,0,0,1,13.22-31.4c8.76-8.43,19.5-12.72,32.22-12.72s23.47,4.3,32.23,12.72a42.05,42.05,0,0,1,13.22,31.4,42.05,42.05,0,0,1-13.22,31.4c-8.76,8.43-19.5,12.72-32.23,12.72s-23.47-4.3-32.22-12.72A42.05,42.05,0,0,1,522.44,105.33ZM586.23,124a25.67,25.67,0,0,0,7.44-18.67,25,25,0,0,0-7.44-18.51,26.13,26.13,0,0,0-36.85,0,25.56,25.56,0,0,0-7.27,18.51A26.22,26.22,0,0,0,549.38,124,26.54,26.54,0,0,0,586.23,124Z" fill="#fff"/><path d="M620.6,147V63.69h19.67v11.9C643.74,67.49,652,62,662.58,62,674,62,681.91,66.83,686,76.58,690.84,66.83,699.76,62,712.81,62c18,0,28.42,12.72,28.42,33.38v26.28c0,6.44,1.16,8.76,5.62,8.76a14.56,14.56,0,0,0,2.81-.33v16.69a28.37,28.37,0,0,1-8.59,1c-13.05,0-19.5-7.27-19.5-21.81V98.23c0-11.4-5.29-18.51-14.54-18.51s-16,8.1-16,19.33V147H671.34V98.23c0-11.4-5.45-18.51-14.87-18.51-9.25,0-16.2,8.1-16.2,19.33V147H620.6Z" fill="#fff"/></g><g id="Icon"><g opacity="0.8"><path d="M261,84l-70,34,70,34S260.78,84.27,261,84Z" fill="#fff"/></g><g opacity="0.8"><polygon points="121 152 191 118 121 84 121 152" fill="#fff"/></g><path d="M191,118l70,34c-0.27,0-41.76,25-60.63,36.24a17.64,17.64,0,0,1-18,0C163.47,177,121,152,121,152Z" fill="#fff" opacity="0.6"/><path d="M200.23,47.65C219.09,58.88,261,84,261,84l-70,34L121,84c0.27,0,42.31-25.12,61.18-36.36A17.64,17.64,0,0,1,200.23,47.65Z" fill="#fff"/><g opacity="0.8"><path d="M145,20.58l-35,17,35,17S144.89,20.72,145,20.58Z" fill="#fff"/></g><g opacity="0.8"><polygon points="75 54.58 110 37.58 75 20.58 75 54.58" fill="#fff"/></g><path d="M110,37.58l35,17c-0.14,0-20.88,12.5-30.31,18.12a8.82,8.82,0,0,1-9,0C96.23,67.08,75,54.58,75,54.58Z" fill="#fff" opacity="0.6"/><path d="M114.61,2.4C124,8,145,20.58,145,20.58l-35,17-35-17C75.14,20.59,96.16,8,105.59,2.4A8.82,8.82,0,0,1,114.61,2.4Z" fill="#fff"/><g opacity="0.8"><path d="M101,91L51,115.54l50,24.53S100.84,91.21,101,91Z" fill="#fff"/></g><g opacity="0.8"><polygon points="1 140.07 51 115.54 1 91.02 1 140.07" fill="#fff"/></g><path d="M51,115.54l50,24.53c-0.19,0-29.83,18-43.3,26.14a12.5,12.5,0,0,1-12.89,0C31.34,158.1,1,140.07,1,140.07Z" fill="#fff" opacity="0.6"/><path d="M57.59,64.79C71.06,72.9,101,91,101,91L51,115.54,1,91C1.19,91,31.22,72.9,44.7,64.79A12.5,12.5,0,0,1,57.59,64.79Z" fill="#fff"/></g></svg></a>
                            </div>
                        </div>
                        <div class="row show-for-medium">
                            <div class="small-12 columns">
                                <!-- social icons -->
                                <a class="logo" href="/"><svg id="Lagom_Reverse" class="svg-logo svg-logo-lagom-reverse" data-name="Lagom Reverse" xmlns="http://www.w3.org/2000/svg" viewBox="0 0 752 192"><title>logom</title><g id="Lagom"><path d="M291.58,31.79h19.83v87.91c0,8.1,2.64,11.57,9.91,11.57a21.11,21.11,0,0,0,5.95-.66V148.3a35.63,35.63,0,0,1-9.42,1c-17.52,0-26.28-8.92-26.28-26.94V31.79Z" fill="#fff"/><path d="M398.34,75.75V63.69h19.83v58.17c0,7.11,1.65,9.75,6.11,9.75a41.28,41.28,0,0,0,4.13-.33v16a28.65,28.65,0,0,1-9.75,1.32c-4.79,0-8.59-.83-11.57-2.64a15.33,15.33,0,0,1-6.78-10.08C394.53,144.66,385,149,371.73,149A39.58,39.58,0,0,1,342,136.4c-7.93-8.43-11.9-18.67-11.9-31.07s4-22.64,11.9-30.9a39.58,39.58,0,0,1,29.75-12.56C385.12,61.87,395.2,67.82,398.34,75.75Zm-5.95,47.76a24.29,24.29,0,0,0,7.44-18.18,24.29,24.29,0,0,0-7.44-18.18,24.68,24.68,0,0,0-18-7.27,23.93,23.93,0,0,0-17.68,7.27c-4.63,4.79-6.94,10.91-6.94,18.18s2.31,13.39,6.94,18.18a23.93,23.93,0,0,0,17.68,7.27A24.68,24.68,0,0,0,392.39,123.51Z" fill="#fff"/><path d="M495.67,63.69H515.5v69.41c0,20-2.81,32.23-14,41-7.93,6.11-17.68,9.25-29.42,9.25-15.53,0-28.92-4-40.32-12.06l9.59-14.71a50.47,50.47,0,0,0,28.59,9.09q11.65,0,18.34-5c5.29-3.8,7.93-10.91,7.93-21.15v-4.13c-4,7.11-13.88,12.23-27.1,12.23a40.53,40.53,0,0,1-29.75-12.23c-7.93-8.1-11.9-18.34-11.9-30.41s4-22.31,12.06-30.57a39.23,39.23,0,0,1,29.58-12.56c13.72,0,23.8,5.78,26.61,13.88V63.69ZM489.72,123a24.19,24.19,0,0,0,7.44-18,23.82,23.82,0,0,0-7.44-17.85,24.68,24.68,0,0,0-18-7.27A23.93,23.93,0,0,0,454,87.15,24.69,24.69,0,0,0,447.09,105,25.08,25.08,0,0,0,454,123a23.79,23.79,0,0,0,17.68,7.11C478.81,130.12,484.93,127.81,489.72,123Z" fill="#fff"/><path d="M522.44,105.33a42.05,42.05,0,0,1,13.22-31.4c8.76-8.43,19.5-12.72,32.22-12.72s23.47,4.3,32.23,12.72a42.05,42.05,0,0,1,13.22,31.4,42.05,42.05,0,0,1-13.22,31.4c-8.76,8.43-19.5,12.72-32.23,12.72s-23.47-4.3-32.22-12.72A42.05,42.05,0,0,1,522.44,105.33ZM586.23,124a25.67,25.67,0,0,0,7.44-18.67,25,25,0,0,0-7.44-18.51,26.13,26.13,0,0,0-36.85,0,25.56,25.56,0,0,0-7.27,18.51A26.22,26.22,0,0,0,549.38,124,26.54,26.54,0,0,0,586.23,124Z" fill="#fff"/><path d="M620.6,147V63.69h19.67v11.9C643.74,67.49,652,62,662.58,62,674,62,681.91,66.83,686,76.58,690.84,66.83,699.76,62,712.81,62c18,0,28.42,12.72,28.42,33.38v26.28c0,6.44,1.16,8.76,5.62,8.76a14.56,14.56,0,0,0,2.81-.33v16.69a28.37,28.37,0,0,1-8.59,1c-13.05,0-19.5-7.27-19.5-21.81V98.23c0-11.4-5.29-18.51-14.54-18.51s-16,8.1-16,19.33V147H671.34V98.23c0-11.4-5.45-18.51-14.87-18.51-9.25,0-16.2,8.1-16.2,19.33V147H620.6Z" fill="#fff"/></g><g id="Icon"><g opacity="0.8"><path d="M261,84l-70,34,70,34S260.78,84.27,261,84Z" fill="#fff"/></g><g opacity="0.8"><polygon points="121 152 191 118 121 84 121 152" fill="#fff"/></g><path d="M191,118l70,34c-0.27,0-41.76,25-60.63,36.24a17.64,17.64,0,0,1-18,0C163.47,177,121,152,121,152Z" fill="#fff" opacity="0.6"/><path d="M200.23,47.65C219.09,58.88,261,84,261,84l-70,34L121,84c0.27,0,42.31-25.12,61.18-36.36A17.64,17.64,0,0,1,200.23,47.65Z" fill="#fff"/><g opacity="0.8"><path d="M145,20.58l-35,17,35,17S144.89,20.72,145,20.58Z" fill="#fff"/></g><g opacity="0.8"><polygon points="75 54.58 110 37.58 75 20.58 75 54.58" fill="#fff"/></g><path d="M110,37.58l35,17c-0.14,0-20.88,12.5-30.31,18.12a8.82,8.82,0,0,1-9,0C96.23,67.08,75,54.58,75,54.58Z" fill="#fff" opacity="0.6"/><path d="M114.61,2.4C124,8,145,20.58,145,20.58l-35,17-35-17C75.14,20.59,96.16,8,105.59,2.4A8.82,8.82,0,0,1,114.61,2.4Z" fill="#fff"/><g opacity="0.8"><path d="M101,91L51,115.54l50,24.53S100.84,91.21,101,91Z" fill="#fff"/></g><g opacity="0.8"><polygon points="1 140.07 51 115.54 1 91.02 1 140.07" fill="#fff"/></g><path d="M51,115.54l50,24.53c-0.19,0-29.83,18-43.3,26.14a12.5,12.5,0,0,1-12.89,0C31.34,158.1,1,140.07,1,140.07Z" fill="#fff" opacity="0.6"/><path d="M57.59,64.79C71.06,72.9,101,91,101,91L51,115.54,1,91C1.19,91,31.22,72.9,44.7,64.79A12.5,12.5,0,0,1,57.59,64.79Z" fill="#fff"/></g></svg></a>
                                <nav class="social">
                                    <a href="https://discuss.lagomframework.com"><span>Discuss Lagom</span></a>
                                    <a href="https://twitter.com/lagom"><span>Twitter</span></a>
                                    <a href="https://github.com/lagom/lagom"><span>GitHub</span></a>
                                    <a href="https://stackoverflow.com/questions/tagged/lagom"><span>Stack Overflow</span></a>
                                </nav>
                                <nav class="sections-scroll">


<a href="https://www.lagomframework.com/download.html">Download</a>
<a href="/">Documentation</a>
<a href="https://www.lagomframework.com/get-involved.html">Get Involved</a>
<a href="https://www.lagomframework.com/blog/">Blog</a>

                                </nav>
                            </div>
                        </div>
                    </div>


    <header class="fw-wrapper lgm-purple page-title">
        <div class="row">
            <div class="small-12 columns">
                <h1>@title.getOrElse("Documentation")</h1>
            </div>
        </div>
    </header>

    <div class="fw-wrapper documentation-content">
        <div class="row">
            <div class="small-12 large-7 columns">

                @breadcrumbs

                <article>
                    @content
                </article>

                @for(url <- sourceUrl) {
                    <p class="edit-source">Found an error in this documentation? The source code for this page can be found
                        <a href="@url">here</a>. Please feel free to edit and contribute a pull request.</p>
                }

            </div>
            <aside class="small-12 large-4 columns">
                <nav class="side-menu">

                    <input type="text" id="docs-search" placeholder="Search"/>

                    @for((href, text) <- apiDocs) {
                        <a href="@href" class="api-docs">@text</a>
                    }

                    @sidebar
                </nav>
            </aside>
        </div>
   </div>


                    <footer>
                        <section class="fw-wrapper lb-grey-dkr support">
                            <div class="row">
                                <div class="small-12 medium-6 columns">
                                    <svg class="svg-icon svg-icon-chat" version="1.1" id="Chat" xmlns="http://www.w3.org/2000/svg" xmlns:xlink="http://www.w3.org/1999/xlink" x="0px" y="0px"
	 viewBox="0 0 20 20" style="enable-background:new 0 0 20 20;" xml:space="preserve">
<path fill="#ffffff" d="M5.8,12.2V6H2C0.9,6,0,6.9,0,8v6c0,1.1,0.9,2,2,2h1v3l3-3h5c1.1,0,2-0.9,2-2v-1.82c-0.064,0.014-0.132,0.021-0.2,0.021h-7
	V12.2z M18,1H9C7.9,1,7,1.9,7,3v8h7l3,3v-3h1c1.1,0,2-0.899,2-2V3C20,1.9,19.1,1,18,1z"/>
</svg>

                                    <h3>Community support</h3>
                                    <ul>
                                        <li><a href="https://discuss.lagomframework.com">Discuss Lagom</a></li>
                                        <li><a href="https://stackoverflow.com/questions/tagged/lagom">Stack Overflow</a></li>
                                    </ul>
                                </div>
                                <div class="small-12 medium-6 columns">
                                    <svg class="svg-icon svg-icon-lb-icon-reverse" xmlns="http://www.w3.org/2000/svg" viewBox="0 0 302 262">
    <title>lightbend-icon</title>
    <path  fill="#ffffff" d="M1,195v56a10,10,0,0,0,10,10H291a10,10,0,0,0,10-10V195a557.85,557.85,0,0,1-150,20A557.85,557.85,0,0,1,1,195Z" />
    <path  fill="#ffffff" d="M291,1H11A10,10,0,0,0,1,11V176a539.94,539.94,0,0,0,150,21,539.94,539.94,0,0,0,150-21V11A10,10,0,0,0,291,1Z" />
</svg>

                                    <h3>Professional support</h3>
                                    <ul>
                                        <li><a href="https://www.lightbend.com/services/expert-support">Lightbend Subscription</a></li>
                                        <li><a href="https://www.lightbend.com/services/training">Training</a></li>
                                        <li><a href="https://www.lightbend.com/services/consulting">Consulting</a></li>
                                    </ul>
                                </div>
                            </div>
                        </section>

                        <section class="fw-wrapper lb-grey links">
                            <div class="row">
                                <div class="small-12 medium-6 large-3 columns">
                                    <h3>Lagom</h3>
                                    <ul class="no-bullet">
                                        <li><a href="https://www.lagomframework.com/download.html">Download</a></li>
                                        <li><a href="https://www.lagomframework.com/blog">Blog</a></li>
                                        <li><a href="/">Documentation</a></li>
                                    </ul>
                                </div>
                                <div class="small-12 medium-6 large-3 columns">
                                    <h3>Community links</h3>
                                    <ul>
                                        <li><a href="//www.eventbrite.com/directory/?q=lagom&amp;loc=Worldwide">Events <em>via Eventbrite</em></a></li>
                                        <li><a href="http://www.indeed.com/jobs?q=%22lagom%22&amp;l=">Jobs <em>via Indeed</em></a></li>
                                        <li><a href="http://www.scoop.it/lagom">Blogs <em>via Scoop.it</em></a></li>
                                    </ul>
                                </div>
                                <div class="small-12 medium-6 large-3 columns">
                                    <h3>Code &amp; contribution</h3>
                                    <ul>
                                        <li><a href="//github.com/lagom/lagom/issues">Bug tracker <em>GitHub</em></a></li>
                                        <li><a href="https://www.lagomframework.com/get-involved.html">Get involved</a></li>
                                    </ul>
                                </div>
                                <div class="small-12 medium-6 large-3 columns">
                                    <h3>Social networks</h3>
                                    <ul>
                                        <li><a href="//twitter.com/lagom"><span>Twitter</span></a></li>
                                    </ul>
                                </div>
                            </div>
                        </section>

                        <section class="fw-wrapper lgm-purple-dkr credits">
                            <div class="row">
                                <div class="small-12 medium-3 columns">
                                    <a href="/" class="logo"><img src="/webjars/lagom-docs-theme/lagom-reverse.svg"></a>
                                </div>
                                <div class="small-12 medium-3 columns">
                                    <a href="//lightbend.com" class="partner"><img src="/webjars/lagom-docs-theme/lightbend-reverse.svg"></a>
                                </div>
                                <div class="small-12 medium-6 columns">
                                    <p>Lagom is released under the Apache 2 License</p>
                                </div>
                            </div>
                        </section>

                    </footer>

                </div>
            </div>
        </div>
    </body>
    <script src="/webjars/lagom-docs-theme/all-scripts-concat.js"></script>

    <script type="text/javascript" src="https://cdn.jsdelivr.net/docsearch.js/1/docsearch.min.js"></script>
    <script type="text/javascript"> docsearch({
        apiKey: "77ef1e29e6bddfca861f7a42cc51725e",
        indexName: "lagomframework",
        inputSelector: "#docs-search",
        algoliaOptions: {
            facetFilters: '["version:1.2.x"]'
        }
    });
    </script>

    <script type="text/javascript">
        $('a[href^="https://www.lagomframework.com"]').forEach(function(a) {
            a.onclick = function() {
                alert("You are now navigating away from the Lagom development documentation server.");
                return true;
            };
        });
    </script>

</html><|MERGE_RESOLUTION|>--- conflicted
+++ resolved
@@ -1,9 +1,5 @@
 @*
-<<<<<<< HEAD
-* Copyright (C) 2016-2020 Lightbend Inc. <https://www.lightbend.com>
-=======
 * Copyright (C) Lightbend Inc. <https://www.lightbend.com>
->>>>>>> 32dcaeae
 *@
 @(projectName: Option[String], title: Option[String], home: String, content: Html, sidebar: Option[Html],
         breadcrumbs: Option[Html], apiDocs: Seq[(String, String)], sourceUrl: Option[String])
