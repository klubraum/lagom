
# Lagom 1.6 Migration Guide

This guide explains how to migrate from Lagom 1.5 to Lagom 1.6. If you are upgrading from an earlier version, be sure to review previous migration guides.

Lagom 1.6 updates to the latest major versions of Play (2.8), Akka (2.6) and Akka HTTP (10.1). We have highlighted the changes that are relevant to most Lagom users, but you may need to change code in your services that uses Play APIs directly. You'll also need to update any Play services in your Lagom project repositories to be compatible with Play 2.8. Please refer to the [Play 2.8 migration guide](https://www.playframework.com/documentation/2.8.0-M1/Migration28), [Akka Migration Guide 2.5.x to 2.6.x](https://doc.akka.io/docs/akka/2.6.0-M1/project/migration-guide-2.5.x-2.6.x.html) and the [Akka HTTP 10.1.x release announcements](https://akka.io/blog/news-archive.html) for more details.

For a detailed list of version upgrades of other libraries Lagom builds on such as for Slick, Kafka and others, refer to the [release notes](https://github.com/lagom/lagom/releases).

## Migrating from Lagom 1.5

To migrate from Lagom 1.5 we recommend first migrating to latest version of Lagom 1.5 before upgrading to Lagom 1.6. Refer to the [release notes](https://github.com/lagom/lagom/releases) for details upgrading to latest version of Lagom 1.5.

## Build changes

### Maven

If you're using a `lagom.version` property in the `properties` section of your root `pom.xml`, then simply update that to `1.6.0`. Otherwise, you'll need to go through every place that a Lagom dependency, including plugins, is used, and set the version there.

> **Note:** Lagom 1.6 requires, at least,  Maven `3.6.0`. Please update your environments.

### sbt

The version of Lagom can be updated by editing the `project/plugins.sbt` file, and updating the version of the Lagom sbt plugin. For example:

```scala
addSbtPlugin("com.lightbend.lagom" % "lagom-sbt-plugin" % "1.6.0")
```

We also recommend upgrading to sbt 1.2.8 or later, by updating the `sbt.version` in `project/build.properties`.

<<<<<<< HEAD
### Jackson serialization

Lagom is now using the Jackson serializer from Akka, which is an improved version of the serializer in Lagom 1.5. You can find more information about the Akka Jackson serializer in the [Akka documentation](https://doc.akka.io/docs/akka/2.6/serialization-jackson.html). It is compatible with Lagom 1.5 in both directions.

#### JacksonJsonMigration

If you have used `JacksonJsonMigration` classes they must be changed to extend `akka.serialization.jackson.JacksonMigration` instead. It has the same method signatures as the deprecated `JacksonJsonMigration`.

The configuration in `lagom.serialization.json.migrations` must be moved to `akka.serialization.jackson.migrations`.
It has the same structure.

#### Service API

The default settings for the `ObjectMapper` that is used for JSON serialization in the Service API now uses `ISO-8601` date formats. The default in previous versions of Lagom was to use Jackson private format which can be more time and/or space efficient. The reason for this change is that the ISO format is a better default for interoperability.

If you want your Service API to produce the same output for types like `java.time.Instant`or `java.time.LocalDateTime` adjust the configuration for the `ObjectMapper` in your `application.conf`:

```
akka.serialization.jackson {
  # Configuration of the ObjectMapper for external service api
  jackson-json-serviceapi {
     WRITE_DATES_AS_TIMESTAMPS = on # Serializes dates using Jackson custom formats
  }
}

#### Configuration changes

* `lagom.serialization.json.compress-larger-than` is now configured with `akka.serialization.jackson.jackson-json-gzip.compress-larger-than`
* `lagom.serialization.json.jackson-modules` is now configured in `akka.serialization.jackson.jackson-modules`
=======
## Minor changes

### JSON Compression threshold

When marking a serializable class with `CompressedJsonable` compression will only kick in when the serialized representation goes past a threshold. The default value for `lagom.serialization.json.compress-larger-than` has been increased from 1024 bytes to 32 Kilobytes. (See [#1983](https://github.com/lagom/lagom/pull/1983))
>>>>>>> f85ec0f1
<|MERGE_RESOLUTION|>--- conflicted
+++ resolved
@@ -29,7 +29,6 @@
 
 We also recommend upgrading to sbt 1.2.8 or later, by updating the `sbt.version` in `project/build.properties`.
 
-<<<<<<< HEAD
 ### Jackson serialization
 
 Lagom is now using the Jackson serializer from Akka, which is an improved version of the serializer in Lagom 1.5. You can find more information about the Akka Jackson serializer in the [Akka documentation](https://doc.akka.io/docs/akka/2.6/serialization-jackson.html). It is compatible with Lagom 1.5 in both directions.
@@ -59,10 +58,7 @@
 
 * `lagom.serialization.json.compress-larger-than` is now configured with `akka.serialization.jackson.jackson-json-gzip.compress-larger-than`
 * `lagom.serialization.json.jackson-modules` is now configured in `akka.serialization.jackson.jackson-modules`
-=======
-## Minor changes
 
-### JSON Compression threshold
+#### JSON Compression threshold
 
-When marking a serializable class with `CompressedJsonable` compression will only kick in when the serialized representation goes past a threshold. The default value for `lagom.serialization.json.compress-larger-than` has been increased from 1024 bytes to 32 Kilobytes. (See [#1983](https://github.com/lagom/lagom/pull/1983))
->>>>>>> f85ec0f1
+When marking a serializable class with `CompressedJsonable` compression will only kick in when the serialized representation goes past a threshold. The default value for `akka.serialization.jackson.jackson-json-gzip.compress-larger-than` is 32 Kilobytes. As mentioned above, this setting was previously configure by `lagom.serialization.json.compress-larger-than` and defaulted to 1024 bytes. (See [#1983](https://github.com/lagom/lagom/pull/1983))