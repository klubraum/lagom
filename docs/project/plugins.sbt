--- conflicted
+++ resolved
@@ -11,9 +11,5 @@
 addSbtPlugin("com.typesafe.sbt" % "sbt-less"   % "1.1.2")
 addSbtPlugin("com.typesafe.sbt" % "sbt-uglify" % "2.0.0")
 
-<<<<<<< HEAD
-addSbtPlugin("com.lightbend.sbt" % "sbt-java-formatter" % "0.4.3")
-addSbtPlugin("org.scalameta"     % "sbt-scalafmt"       % "2.0.0")
-=======
 addSbtPlugin("com.lightbend.sbt" % "sbt-java-formatter" % "0.4.4")
->>>>>>> 64306f66
+addSbtPlugin("org.scalameta"     % "sbt-scalafmt"       % "2.0.0")